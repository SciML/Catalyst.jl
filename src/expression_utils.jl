--- conflicted
+++ resolved
@@ -25,7 +25,6 @@
 ### Parameters/Species/Variables Symbols Correctness Checking ###
 
 # Throws an error when a forbidden symbol is used.
-<<<<<<< HEAD
 function forbidden_symbol_check(sym)
     if !isempty(intersect(forbidden_symbols_error, sym))
         used_forbidden_syms = intersect(forbidden_symbols_error, sym)
@@ -39,24 +38,6 @@
         used_forbidden_syms = intersect(forbidden_variables_error, sym)
         error("The following symbol(s) are used as variables: $used_forbidden_syms, this is not permitted.")
     end
-=======
-function forbidden_symbol_check(v)
-    !isempty(intersect(forbidden_symbols_error, v)) &&
-        error("The following symbol(s) are used as species or parameters: " *
-              ((map(s -> "'" * string(s) * "', ",
-                  intersect(forbidden_symbols_error, v))...)) *
-              "this is not permited.")
-    nothing
-end
-
-# Throws an error when a forbidden variable is used (a forbidden symbol that is not `:t`).
-function forbidden_variable_check(v)
-    !isempty(intersect(forbidden_variables_error, v)) &&
-        error("The following symbol(s) are used as variables: " *
-              ((map(s -> "'" * string(s) * "', ",
-                  intersect(forbidden_variables_error, v))...)) *
-              "this is not permited.")
->>>>>>> 6ccbc1f2
 end
 
 # Checks that no symbol was sued for multiple purposes.
