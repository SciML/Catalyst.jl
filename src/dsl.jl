### Constants Declarations ###

# Declare various arrow types symbols used for the empty set (also 0).
const empty_set = Set{Symbol}([:∅])
const fwd_arrows = Set{Symbol}([:>, :(=>), :→, :↣, :↦, :⇾, :⟶, :⟼, :⥟, :⥟, :⇀, :⇁, :⇒, :⟾])
const bwd_arrows = Set{Symbol}([:<, :(<=), :←, :↢, :↤, :⇽, :⟵, :⟻, :⥚, :⥞, :↼, :↽, :⇐, :⟽,
    Symbol("<--")])
const double_arrows = Set{Symbol}([:↔, :⟷, :⇄, :⇆, :⇌, :⇋, :⇔, :⟺, Symbol("<-->")])
const pure_rate_arrows = Set{Symbol}([:(=>), :(<=), :⇐, :⟽, :⇒, :⟾, :⇔, :⟺])

# Declares the keys used for various options.
const option_keys = (:species, :parameters, :variables, :ivs, :compounds, :observables,
    :default_noise_scaling, :differentials, :equations,
    :continuous_events, :discrete_events, :combinatoric_ratelaws)

### `@species` Macro ###

# The @species macro, basically a copy of the @variables macro.
macro species(ex...)
    vars = Symbolics._parse_vars(:variables, Real, ex)

    # vector of symbols that get defined
    lastarg = vars.args[end]

    # start adding metadata statements where the vector of symbols was previously declared
    idx = length(vars.args)
    resize!(vars.args, idx + length(lastarg.args) + 1)
    for sym in lastarg.args
        vars.args[idx] = :($sym = ModelingToolkit.wrap(setmetadata(
            ModelingToolkit.value($sym), Catalyst.VariableSpecies, true)))
        idx += 1
    end

    # check nothing was declared isconstantspecies
    ex = quote
        all(!Catalyst.isconstant ∘ ModelingToolkit.value, $lastarg) ||
            throw(ArgumentError("isconstantspecies metadata can only be used with parameters."))
    end
    vars.args[idx] = ex
    idx += 1

    # put back the vector of the new species symbols
    vars.args[idx] = lastarg

    esc(vars)
end

### `@reaction_network` and `@network_component` Macros ###

"""
    @reaction_network

Macro for generating chemical reaction network models. Outputs a [`ReactionSystem`](@ref) structure,
which stores all information of the model. Next, it can be used as input to various simulations, or
other tools for model analysis. The `@reaction_network` macro is sometimes called the "Catalyst 
DSL" (where DSL = domain-specific language), as it implements a DSL for creating chemical reaction
network models.
    
The `@reaction_network` macro, and the `ReactionSystem`s it generates, are central to Catalyst
and its functionality. Catalyst is describe in more detail [in its documentation](@ref ref). The
`reaction_network` DSL, in particular, is described in more detail [here](@ref dsl_description).

The `@reaction_network` statement is followed by a `begin ... end` block. Each line within the
block corresponds to a single reaction. Each reaction consists of:
- A rate (at which the reaction occur).
- Any number of substrates (which are consumed by the reaction).
- Any number of products (which are produced by the reaction).


Examples:
Here we create a basic SIR model. It contains two reactions (infections and recovery):
```julia
sir_model = @reaction_network begin
    c1, S + I --> 2I
    c2, I --> R
end
```

Next we create a self-activation loop. Here, a single component (`X`) activates its own production
with a Michaelis-Menten function:
```julia
sa_loop = @reaction_network begin
    mm(X,v,K), 0 --> X
    d, X --> 0
end
```
This model also contain production and degradation reactions, where `0` denotes that there are 
either no substrates or not products in a reaction.

Options:
The `@reaction_network` also accepts various options. These are inputs to the model that are not
reactions. To denote that a line contain an option (and not a reaction), the line starts with `@`
followed by the options name. E.g. an observable is declared using the `@observables` option.
Here we create a polymerisation model (where the parameter `n` denotes the number of monomers in
the polymer). We use the observable `Xtot` to track the total amount of `X` in the system. We also
bundle the forward and backwards binding reactions into a single line.
```julia
polymerisation = @reaction_network begin
    @observables Xtot ~ X + n*Xn
    (kB,kD), n*X <--> Xn
end
```

Notes:
- `ReactionSystem`s creates through `@reaction_network` are considered complete (non-complete 
systems can be created through the alternative `@network_component` macro).
- `ReactionSystem`s creates through `@reaction_network`, by default, have a random name. Specific
names can be designated as a first argument (before `begin`, e.g. `rn = @reaction_network name begin ...`).
- For more information, please again consider Catalyst's documentation.

"""
macro reaction_network(name::Symbol, network_expr::Expr)
    make_rs_expr(QuoteNode(name), network_expr)
end

# The case where the name contains an interpolation.
macro reaction_network(name::Expr, network_expr::Expr)
    make_rs_expr(esc(name.args[1]))
end

# The case where nothing, or only a name, is provided.
macro reaction_network(name::Symbol = gensym(:ReactionSystem))
    make_rs_expr(QuoteNode(name))
end

# Handles two disjoint cases.
macro reaction_network(expr::Expr)
    # Case 1: The input is a name with interpolation.
    (expr.head != :block) && return make_rs_expr(esc(expr.args[1]))
    # Case 2: The input is a reaction network (and no name is provided).
    return make_rs_expr(:(gensym(:ReactionSystem)), expr)
end

# Ideally, it would have been possible to combine the @reaction_network and @network_component macros.
# However, this issue: https://github.com/JuliaLang/julia/issues/37691 causes problem with interpolations
# if we make the @reaction_network macro call the @network_component macro. Instead, these uses the 
# same input, but passes `complete = false` to `make_rs_expr`.
"""
    @network_component

<<<<<<< HEAD
As the @reaction_network macro (see it for more information), but the output system 
*is not* complete.
=======
Equivalent to `@reaction_network` except the generated `ReactionSystem` is not marked as
complete.
>>>>>>> fa423366
"""
macro network_component(name::Symbol, network_expr::Expr)
    make_rs_expr(QuoteNode(name), network_expr; complete = false)
end

# The case where the name contains an interpolation.
macro network_component(name::Expr, network_expr::Expr)
    make_rs_expr(esc(name.args[1]); complete = false)
end

# The case where nothing, or only a name, is provided.
macro network_component(name::Symbol = gensym(:ReactionSystem))
    make_rs_expr(QuoteNode(name); complete = false)
end

# Handles two disjoint cases.
macro network_component(expr::Expr)
    # Case 1: The input is a name with interpolation.
    (expr.head != :block) && return make_rs_expr(esc(expr.args[1]); complete = false)
    # Case 2: The input is a reaction network (and no name is provided).
    return make_rs_expr(:(gensym(:ReactionSystem)), expr; complete = false)
end

### DSL Macros Helper Functions ###

# For when no reaction network has been designated. Generates an empty network.
function make_rs_expr(name; complete = true)
    rs_expr = :(ReactionSystem(Reaction[], t, [], []; name = $name))
    complete && (rs_expr = :(complete($rs_expr)))
    return Expr(:block, :(@parameters t), rs_expr)
end

# When both a name and a network expression is generated, dispatches thees to the internal
# `make_reaction_system` function.
function make_rs_expr(name, network_expr; complete = true)
    rs_expr = make_reaction_system(striplines(network_expr), name)
    complete && (rs_expr = :(complete($rs_expr)))
    return rs_expr
end

### Internal DSL Structures ###

# Internal structure containing information about one reactant in one reaction.
struct ReactantInternal
    reactant::Union{Symbol, Expr}
    stoichiometry::ExprValues
end

# Internal structure containing information about one Reaction. Contain all its substrates and
# products as well as its rate and potential metadata. Uses a specialized constructor.
struct ReactionInternal
    substrates::Vector{ReactantInternal}
    products::Vector{ReactantInternal}
    rate::ExprValues
    metadata::Expr

    function ReactionInternal(sub_line::ExprValues, prod_line::ExprValues,
            rate::ExprValues, metadata_line::ExprValues)
        subs = recursive_find_reactants!(sub_line, 1, Vector{ReactantInternal}(undef, 0))
        prods = recursive_find_reactants!(prod_line, 1, Vector{ReactantInternal}(undef, 0))
        metadata = extract_metadata(metadata_line)
        new(subs, prods, rate, metadata)
    end
end

# Recursive function that loops through the reaction line and finds the reactants and their
# stoichiometry. Recursion makes it able to handle weird cases like 2(X + Y + 3(Z + XY)). The 
# reactants are stored in the `reactants` vector. As the expression tree is parsed, the 
# stoichiometry is updated and new reactants added.
function recursive_find_reactants!(ex::ExprValues, mult::ExprValues,
        reactants::Vector{ReactantInternal})
    # We have reached the end of the expression tree and can finalise and return the reactants.
    if typeof(ex) != Expr || (ex.head == :escape) || (ex.head == :ref)
        # The final bit of the expression is not a relevant reactant, no additions are required.
        (ex == 0 || in(ex, empty_set)) && (return reactants)

        # If the expression corresponds to a reactant on our list, increase its multiplicity.
        if any(ex == reactant.reactant for reactant in reactants)
            idx = findfirst(r.reactant == ex for r in reactants)
            new_mult = processmult(+, mult, reactants[idx].stoichiometry)
            reactants[idx] = ReactantInternal(ex, new_mult)

            # If the expression corresponds to a new reactant, add it to the list.
        else
            push!(reactants, ReactantInternal(ex, mult))
        end

        # If we have encountered a multiplication (i.e. a stoichiometry and a set of reactants).
    elseif ex.args[1] == :*
        # The normal case (e.g. 3*X or 3*(X+Y)). Update the current multiplicity and continue.
        if length(ex.args) == 3
            new_mult = processmult(*, mult, ex.args[2])
            recursive_find_reactants!(ex.args[3], new_mult, reactants)
            # More complicated cases (e.g. 2*3*X). Yes, `ex.args[1:(end - 1)]` should start at 1 (not 2).
        else
            new_mult = processmult(*, mult, Expr(:call, ex.args[1:(end - 1)]...))
            recursive_find_reactants!(ex.args[end], new_mult, reactants)
        end
        # If we have encountered a sum of different reactants, apply recursion on each.
    elseif ex.args[1] == :+
        for i in 2:length(ex.args)
            recursive_find_reactants!(ex.args[i], mult, reactants)
        end
    else
        throw("Malformed reaction, bad operator: $(ex.args[1]) found in stoichiometry expression $ex.")
    end
    return reactants
end

# Helper function for updating the multiplicity throughout recursion (handles e.g. parametric
# stoichiometries). The `op` argument is an operation (e.g. `*`, but could also e.g. be `+`).
function processmult(op, mult, stoich)
    if (mult isa Number) && (stoich isa Number)
        op(mult, stoich)
    else
        :($op($mult, $stoich))
    end
end

<<<<<<< HEAD
# Finds the metadata from a metadata expression (`[key=val, ...]`) and returns as a
# `Vector{Pair{Symbol,ExprValues}}``.
=======
# Finds the metadata from a metadata expression (`[key=val, ...]`) and returns as a Vector{Pair{Symbol,ExprValues}}.
>>>>>>> fa423366
function extract_metadata(metadata_line::Expr)
    metadata = :([])
    for arg in metadata_line.args
        if arg.head != :(=)
            error("Malformatted metadata line: $metadata_line. Each entry in the vector should contain a `=`.")
        elseif !(arg.args[1] isa Symbol)
            error("Malformatted metadata entry: $arg. Entries left-hand-side should be a single symbol.")
        end
        push!(metadata.args, :($(QuoteNode(arg.args[1])) => $(arg.args[2])))
    end
    return metadata
end

### DSL Internal Master Function ###

# Function for creating a ReactionSystem structure (used by the @reaction_network macro).
function make_reaction_system(ex::Expr, name)

    # Handle interpolation of variables in the input.
    ex = esc_dollars!(ex)

    # Extracts the lines with reactions and lines with options.
    reaction_lines = Expr[x for x in ex.args if x.head == :tuple]
    option_lines = Expr[x for x in ex.args if x.head == :macrocall]

    # Extracts the options used (throwing errors for repeated options).
    if !allunique(arg.args[1] for arg in option_lines)
        error("Some options where given multiple times.")
    end
    options = Dict(Symbol(String(arg.args[1])[2:end]) => arg for arg in option_lines)

    # Reads options (round 1, options which must be read before the reactions, e.g. because 
    # they might declare parameters/species/variables).
    compound_expr_init, compound_species = read_compound_options(options)
    species_declared = [extract_syms(options, :species); compound_species]
    parameters_declared = extract_syms(options, :parameters)
    variables_declared = extract_syms(options, :variables)
    vars_extracted, add_default_diff, equations = read_equations_options(options, 
        variables_declared)

    # Extracts all reactions. Extracts all parameters, species, and variables of the system and
    # creates lists with them.
    reactions = get_reactions(reaction_lines)
    variables = vcat(variables_declared, vars_extracted)
    syms_declared = Set(Iterators.flatten((parameters_declared, species_declared,
        variables)))
    species_extracted, parameters_extracted = extract_species_and_parameters(reactions,
        syms_declared)
    species = vcat(species_declared, species_extracted)
    parameters = vcat(parameters_declared, parameters_extracted)

    # Reads options (round 2, options that either can, or must, be read after the reactions).
    tiv, sivs, ivs, ivexpr = read_ivs_option(options)
    continuous_events_expr = read_events_option(options, :continuous_events)
    discrete_events_expr = read_events_option(options, :discrete_events)
    observed_expr, observed_eqs, obs_syms = read_observed_options(options, 
        [species_declared; variables], ivs)
    diffexpr = create_differential_expr(options, add_default_diff, 
        [species; parameters; variables], tiv)
    default_reaction_metadata = read_default_noise_scaling_option(options)
    combinatoric_ratelaws = read_combinatoric_ratelaws_option(options)

    # Checks for input errors.
    if (sum(length.([reaction_lines, option_lines])) != length(ex.args))
        error("@reaction_network input contain $(length(ex.args) - sum(length.([reaction_lines,option_lines]))) malformed lines.")
    end
    if any(!in(opt_in, option_keys) for opt_in in keys(options))
        error("The following unsupported options were used: $(filter(opt_in->!in(opt_in,option_keys), keys(options)))")
    end
    forbidden_symbol_check(union(species, parameters))
    forbidden_variable_check(variables)
    unique_symbol_check(union(species, parameters, variables, ivs))

    # Creates expressions corresponding to actual code from the internal DSL representation.
    psexpr_init = get_pexpr(parameters_extracted, options)
    spsexpr_init = get_usexpr(species_extracted, options; ivs)
    vsexpr_init = get_usexpr(vars_extracted, options, :variables; ivs)
    psexpr, psvar = scalarize_macro(psexpr_init, "ps")
    spsexpr, spsvar = scalarize_macro(spsexpr_init, "specs")
    vsexpr, vsvar = scalarize_macro(vsexpr_init, "vars")
    compound_expr, compsvar = scalarize_macro(compound_expr_init, "comps")
    rxsexprs = make_rxsexprs(reactions, equations)

    # Assemblies the full expression that declares all required symbolic variables, and
    # then the output `ReactionSystem`.
    quote
        $psexpr
        $ivexpr
        $spsexpr
        $vsexpr
        $observed_expr
        $compound_expr
        $diffexpr

        Catalyst.remake_ReactionSystem_internal(
            Catalyst.make_ReactionSystem_internal(
                $rxsexprs, $tiv, setdiff(union($spsvar, $vsvar, $compsvar), $obs_syms),
                $psvar; name = $name, spatial_ivs = $sivs, observed = $observed_eqs,
                continuous_events = $continuous_events_expr,
                discrete_events = $discrete_events_expr,
                combinatoric_ratelaws = $combinatoric_ratelaws);
            default_reaction_metadata = $default_reaction_metadata
        )
    end
end

### DSL Reaction Reading Functions ###

# Generates a vector of reaction structures, each containing the information about one reaction.
function get_reactions(exprs::Vector{Expr})
    # Declares an array to which we add all found reactions.
    reactions = Vector{ReactionInternal}(undef, 0)

    # Loops through each line of reactions. Extracts and adds each lines's reactions to `reactions`.
    for line in exprs
        # Reads core reaction information.
        arrow, rate, reaction, metadata = read_reaction_line(line)

        # Checks which type of line is used, and calls `push_reactions!` on the processed line.
        if in(arrow, double_arrows)
            if typeof(rate) != Expr || rate.head != :tuple
                error("Error: Must provide a tuple of reaction rates when declaring a bi-directional reaction.")
            end
            push_reactions!(reactions, reaction.args[2], reaction.args[3],
                rate.args[1], metadata.args[1], arrow)
            push_reactions!(reactions, reaction.args[3], reaction.args[2],
                rate.args[2], metadata.args[2], arrow)
        elseif in(arrow, fwd_arrows)
            push_reactions!(reactions, reaction.args[2], reaction.args[3],
                rate, metadata, arrow)
        elseif in(arrow, bwd_arrows)
            push_reactions!(reactions, reaction.args[3], reaction.args[2],
                rate, metadata, arrow)
        else
            throw("Malformed reaction, invalid arrow type used in: $(MacroTools.striplines(line))")
        end
    end
    return reactions
end

# Extracts the rate, reaction, and metadata fields (the last one optional) from a reaction line.
function read_reaction_line(line::Expr)
    # Handles rate, reaction, and arrow. Special routine required for  the`-->` case, which 
    # creates an expression different what the other arrows creates.
    rate = line.args[1]
    reaction = line.args[2]
    if reaction.head == :-->
        reaction = Expr(:call, :→, reaction.args[1], reaction.args[2])
    end
    arrow = reaction.args[1]

    # Handles metadata. If not provided, empty metadata is created.
    if length(line.args) == 2
        metadata = in(arrow, double_arrows) ? :(([], [])) : :([])
    elseif length(line.args) == 3
        metadata = line.args[3]
    else
        error("The following reaction line: \"$line\" was malformed. It should have a form \"rate, reaction\" or a form \"rate, reaction, metadata\". It has neither.")
    end

    return arrow, rate, reaction, metadata
end

# Takes a reaction line and creates reaction(s) from it and pushes those to the reaction vector.
# Used to create multiple reactions from bundled reactions (like `k, (X,Y) --> 0`).
function push_reactions!(reactions::Vector{ReactionInternal}, subs::ExprValues, 
        prods::ExprValues, rate::ExprValues, metadata::ExprValues, arrow::Symbol)
    # The rates, substrates, products, and metadata may be in a tuple form (e.g. `k, (X,Y) --> 0`).
    # This finds these tuples' lengths (or 1 for non-tuple forms). Inconsistent lengths yield error.
    lengs = (tup_leng(subs), tup_leng(prods), tup_leng(rate), tup_leng(metadata))
    maxl = maximum(lengs)
    if any(!(leng == 1 || leng == maxl) for leng in lengs)
        throw("Malformed reaction, rate=$rate, subs=$subs, prods=$prods, metadata=$metadata.")
    end

    # Loops through each reaction encoded by the reaction's different components. 
    # Creates a `ReactionInternal` representation and adds it to `reactions`.
    for i in 1:maxl
        # If the `only_use_rate` metadata was not provided, this must be inferred from the arrow.
        metadata_i = get_tup_arg(metadata, i)
        if all(arg.args[1] != :only_use_rate for arg in metadata_i.args)
            push!(metadata_i.args, :(only_use_rate = $(in(arrow, pure_rate_arrows))))
        end

<<<<<<< HEAD
        # Extracts substrates, products, and rates for the i'th reaction.
        subs_i, prods_i, rate_i = get_tup_arg.([subs, prods, rate], i)
        push!(reactions, ReactionInternal(subs_i, prods_i, rate_i, metadata_i))
=======
        # Checks that metadata fields are unique.
        if !allunique(arg.args[1] for arg in metadata_i.args)
            error("Some reaction metadata fields where repeated: $(metadata_entries)")
        end

        push!(reactions,
            ReactionStruct(get_tup_arg(sub_line, i),
                get_tup_arg(prod_line, i), get_tup_arg(rate, i), metadata_i))
>>>>>>> fa423366
    end
end

### DSL Species and Parameters Extraction ###

# When the user have used the @species (or @parameters) options, extract species (or
# parameters) from its input.
function extract_syms(opts, vartype::Symbol)
    # If the corresponding option have been used, uses `Symbolics._parse_vars` to find all
    # variable within it (returning them in a vector).
    if haskey(opts, vartype)
        ex = opts[vartype]
        vars = Symbolics._parse_vars(vartype, Real, ex.args[3:end])
        return Vector{Union{Symbol, Expr}}(vars.args[end].args)
    else
        return Union{Symbol, Expr}[]
    end
end

# Function looping through all reactions, to find undeclared symbols (species or
# parameters), and assign them to the right category.
function extract_species_and_parameters(reactions, excluded_syms)
    # Loops through all reactant, extract undeclared ones as species.
    species = OrderedSet{Union{Symbol, Expr}}()
    for reaction in reactions
        for reactant in Iterators.flatten((reaction.substrates, reaction.products))
            add_syms_from_expr!(species, reactant.reactant, excluded_syms)
        end
    end
    foreach(s -> push!(excluded_syms, s), species)

    # Loops through all rates and stoichiometries, extracting used symbols as parameters.
    parameters = OrderedSet{Union{Symbol, Expr}}()
    for reaction in reactions
        add_syms_from_expr!(parameters, reaction.rate, excluded_syms)
        for reactant in Iterators.flatten((reaction.substrates, reaction.products))
            add_syms_from_expr!(parameters, reactant.stoichiometry, excluded_syms)
        end
    end

    return collect(species), collect(parameters)
end

# Function called by extract_species_and_parameters, recursively loops through an
# expression and find symbols (adding them to the push_symbols vector).
function add_syms_from_expr!(push_symbols::AbstractSet, expr::ExprValues, excluded_syms)
    # If we have encountered a Symbol in the recursion, we can try extracting it. 
    if expr isa Symbol
        if !(expr in forbidden_symbols_skip) && !(expr in excluded_syms)
            push!(push_symbols, expr)
        end
    elseif expr isa Expr
        # note, this (correctly) skips $(...) expressions
        for i in 2:length(expr.args)
            add_syms_from_expr!(push_symbols, expr.args[i], excluded_syms)
        end
    end
end

### DSL Output Expression Builders ###

# Given the extracted species (or variables) and the option dictionary, creates the 
# `@species ...` (or `@variables ..`) expression which would declare these.
# If `key = :variables`, does this for variables (and not species).
function get_usexpr(us_extracted, options, key = :species; ivs = (DEFAULT_IV_SYM,))
    if haskey(options, key)
        usexpr = options[key]
    elseif isempty(us_extracted)
        usexpr = :()
    else
        usexpr = Expr(:macrocall, Symbol("@", key), LineNumberNode(0))
    end
    for u in us_extracted
        u isa Symbol && push!(usexpr.args, Expr(:call, u, ivs...))
    end
    return usexpr
end

# Given the parameters that were extracted from the reactions, and the options dictionary,
# creates the `@parameters ...` expression for the macro output.
function get_pexpr(parameters_extracted, options)
    if haskey(options, :parameters)
        pexprs = options[:parameters]
    elseif isempty(parameters_extracted)
        pexprs = :()
    else
        pexprs = :(@parameters)
    end
    foreach(p -> push!(pexprs.args, p), parameters_extracted)
    return pexprs
end

# Takes a ModelingToolkit declaration macro (like @parameters ...) and return and expression:
# That calls the macro and then scalarizes all the symbols created into a vector of Nums.
# stores the created symbolic variables in a variable (which name is generated from `name`).
# It will also return the name used for the variable that stores the symbolci variables.
function scalarize_macro(expr_init, name)
    # Generates a random variable name which (in generated code) will store the produced
    # symbolic variables (e.g. `var"##ps#384"`).
    namesym = gensym(name)

    # If the input expression is non-emtpy, wraps it with addiional information.
    if expr_init != :(())
        symvec = gensym()
        expr = quote
            $symvec = $expr_init
            $namesym = reduce(vcat, Symbolics.scalarize($symvec))
        end
    else
        expr = :($namesym = Num[])
    end

    return expr, namesym
end

# From the system reactions (as `ReactionInternal`s) and equations (as expressions),
# creates the expressions that evalutes to the reaction (+ equations) vector.
function make_rxsexprs(reactions, equations)
    rxsexprs = :(Catalyst.CatalystEqType[])
    foreach(rx -> push!(rxsexprs.args, get_rxexpr(rx)), reactions)
    foreach(eq -> push!(rxsexprs.args, eq), equations)
    return rxsexprs
end

# From a `ReactionInternal` struct, creates the expression which evaluates to the creation
# of the correponding reaction.
function get_rxexpr(rx::ReactionInternal)
    # Initiates the `Reaction` expression.
    rate = recursive_expand_functions!(rx.rate)
    rx_constructor = :(Reaction($rate, [], [], [], []; metadata = $(rx.metadata)))

    # Loops through all products and substrates, and adds them (and their stoichiometries)
    # to the `Reaction` expression.
    for sub in rx.substrates
        push!(rx_constructor.args[4].args, sub.reactant)
        push!(rx_constructor.args[6].args, sub.stoichiometry)
    end
    for prod in rx.products
        push!(rx_constructor.args[5].args, prod.reactant)
        push!(rx_constructor.args[7].args, prod.stoichiometry)
    end

    return rx_constructor
end

### DSL Option Handling ###

# Finds the time idenepdnet variable, and any potential spatial indepndent variables.
# Returns these (individually and combined), as well as an expression for declaring them
function read_ivs_option(options)
    # Creates the independent variables expressions (depends on whether the `ivs` option was used).
    if haskey(options, :ivs)
        ivs = Tuple(extract_syms(options, :ivs))
        ivexpr = copy(options[:ivs])
        ivexpr.args[1] = Symbol("@", "variables")
    else
        ivs = (DEFAULT_IV_SYM,)
        ivexpr = :(@variables $(DEFAULT_IV_SYM))
    end

    # Extracts the independet variables symbols, and returns the output.
    tiv = ivs[1]
    sivs = (length(ivs) > 1) ? Expr(:vect, ivs[2:end]...) : nothing
    return tiv, sivs, ivs, ivexpr
end

# Returns the `default_reaction_metadata` output. Technically Catalyst's code could have been made
# more generic to account for other default reaction metadata. Practically, this will likely
# be the only relevant reaction metadata to have a default value via the DSL. If another becomes
# relevant, the code can be rewritten to take this into account.
# Checks if the `@default_noise_scaling` option is used. If so, uses it as the default value of 
# the `default_noise_scaling` reaction metadata, otherwise, returns an empty vector.
function read_default_noise_scaling_option(options)
    if haskey(options, :default_noise_scaling)
<<<<<<< HEAD
        if (length(options[:default_noise_scaling].args) != 3)
            error("@default_noise_scaling should only have a single expression as its input, this appears not to be the case: \"$(options[:default_noise_scaling])\"")
=======
        if (length(options[:default_noise_scaling].args) != 3) # Because of how expressions are, 3 is used.
            error("@default_noise_scaling should only have a single input, this appears not to be the case: \"$(options[:default_noise_scaling])\"")
>>>>>>> fa423366
        end
        return :([:noise_scaling => $(options[:default_noise_scaling].args[3])])
    end
    return :([])
end

# When compound species are declared using the "@compound begin ... end" option, get a list of the compound species, and also the expression that crates them.
function read_compound_options(opts)
    # If the compound option is used retrieve a list of compound species (need to be added to the reaction system's species), and the option that creates them (used to declare them as compounds at the end).
    if haskey(opts, :compounds)
        compound_expr = opts[:compounds]
        # Find compound species names, and append the independent variable.
        compound_species = [find_varinfo_in_declaration(arg.args[2])[1]
                            for arg in compound_expr.args[3].args]
    else  # If option is not used, return empty vectors and expressions.
        compound_expr = :()
        compound_species = Union{Symbol, Expr}[]
    end
    return compound_expr, compound_species
end

# Read the events (continuous or discrete) provided as options to the DSL. Returns an expression which evaluates to these.
function read_events_option(options, event_type::Symbol)
    # Prepares the events, if required to, converts them to block form.
    if event_type ∉ [:continuous_events, :discrete_events]
        error("Trying to read an unsupported event type.")
    end
    events_input = haskey(options, event_type) ? options[event_type].args[3] :
                   MacroTools.striplines(:(begin end))
    events_input = option_block_form(events_input)

    # Goes through the events, checks for errors, and adds them to the output vector.
    events_expr = :([])
    for arg in events_input.args
        # Formatting error checks.
        # NOTE: Maybe we should move these deeper into the system (rather than the DSL), throwing errors more generally?
        if (arg isa Expr) && (arg.head != :call) || (arg.args[1] != :(=>)) ||
           (length(arg.args) != 3)
            error("Events should be on form `condition => affect`, separated by a `=>`. This appears not to be the case for: $(arg).")
        end
        if (arg isa Expr) && (arg.args[2] isa Expr) && (arg.args[2].head != :vect) &&
           (event_type == :continuous_events)
            error("The condition part of continuous events (the left-hand side) must be a vector. This is not the case for: $(arg).")
        end
        if (arg isa Expr) && (arg.args[3] isa Expr) && (arg.args[3].head != :vect)
            error("The affect part of all events (the righ-hand side) must be a vector. This is not the case for: $(arg).")
        end

        # Adds the correctly formatted event to the event creation expression.
        push!(events_expr.args, arg)
    end

    return events_expr
end

# Reads the variables options. Outputs:
# `vars_extracted`: A vector with extracted variables (lhs in pure differential equations only).
# `dtexpr`: If a differential equation is defined, the default derivative (D ~ Differential(t)) must be defined.
# `equations`: a vector with the equations provided.
function read_equations_options(options, variables_declared)
    # Prepares the equations. First, extracts equations from provided option (converting to block form if required).
    # Next, uses MTK's `parse_equations!` function to split input into a vector with the equations.
    eqs_input = haskey(options, :equations) ? options[:equations].args[3] : :(begin end)
    eqs_input = option_block_form(eqs_input)
    equations = Expr[]
    ModelingToolkit.parse_equations!(Expr(:block), equations,
        Dict{Symbol, Any}(), eqs_input)

    # Loops through all equations, checks for lhs of the form `D(X) ~ ...`.
    # When this is the case, the variable X and differential D are extracted (for automatic declaration).
    # Also performs simple error checks.
    vars_extracted = Vector{Symbol}()
    add_default_diff = false
    for eq in equations
        if (eq.head != :call) || (eq.args[1] != :~)
            error("Malformed equation: \"$eq\". Equation's left hand and right hand sides should be separated by a \"~\".")
        end

        # Checks if the equation have the format D(X) ~ ... (where X is a symbol). This means that the
        # default differential has been used. X is added as a declared variable to the system, and
        # we make a note that a differential D = Differential(iv) should be made as well.
        lhs = eq.args[2]
        # if lhs: is an expression. Is a function call. The function's name is D. Calls a single symbol.
        if (lhs isa Expr) && (lhs.head == :call) && (lhs.args[1] == :D) &&
           (lhs.args[2] isa Symbol)
            diff_var = lhs.args[2]
            if in(diff_var, forbidden_symbols_error)
                error("A forbidden symbol ($(diff_var)) was used as an variable in this differential equation: $eq")
            end
            add_default_diff = true
            in(diff_var, variables_declared) || push!(vars_extracted, diff_var)
        end
    end

    return vars_extracted, add_default_diff, equations
end

# Creates an expression declaring differentials. Here, `tiv` is the time independent variables,
# which is used by the default differential (if it is used).
function create_differential_expr(options, add_default_diff, used_syms, tiv)
    # Creates the differential expression.
    # If differentials was provided as options, this is used as the initial expression.
    # If the default differential (D(...)) was used in equations, this is added to the expression.
    diffexpr = (haskey(options, :differentials) ? options[:differentials].args[3] :
                MacroTools.striplines(:(begin end)))
    diffexpr = option_block_form(diffexpr)

    # Goes through all differentials, checking that they are correctly formatted and their symbol is not used elsewhere.
    for dexpr in diffexpr.args
        (dexpr.head != :(=)) &&
            error("Differential declaration must have form like D = Differential(t), instead \"$(dexpr)\" was given.")
        (dexpr.args[1] isa Symbol) ||
            error("Differential left-hand side must be a single symbol, instead \"$(dexpr.args[1])\" was given.")
        in(dexpr.args[1], used_syms) &&
            error("Differential name ($(dexpr.args[1])) is also a species, variable, or parameter. This is ambiguous and not allowed.")
        in(dexpr.args[1], forbidden_symbols_error) &&
            error("A forbidden symbol ($(dexpr.args[1])) was used as a differential name.")
    end

    # If the default differential D has been used, but not pre-declared using the @differentials
    # options, add this declaration to the list of declared differentials.
    if add_default_diff && !any(diff_dec.args[1] == :D for diff_dec in diffexpr.args)
        push!(diffexpr.args, :(D = Differential($(tiv))))
    end

    return diffexpr
end

<<<<<<< HEAD
# Reads the combinatiorial ratelaw options, which determines if a combinatorial rate law should
# be used or not. If not provides, uses the default (true).
function read_combinatoric_ratelaws_option(options)
    if haskey(options, :combinatoric_ratelaws)
        return options[:combinatoric_ratelaws].args[end]
    else
        return true
    end
end

# Reads the observables options. Outputs an expression for creating the obervable variables,
# a vector with the observable equations, and a vector with the observables' symbols.
=======
# Reads the observables options. Outputs an expression ofr creating the observable variables, and a vector of observable equations.
>>>>>>> fa423366
function read_observed_options(options, species_n_vars_declared, ivs_sorted)
    if haskey(options, :observables)
        # Gets list of observable equations and prepares variable declaration expression.
        # (`options[:observables]` includes `@observables`, `.args[3]` removes this part)
        observed_eqs = make_observed_eqs(options[:observables].args[3])
        observed_expr = Expr(:block, :(@variables))
        obs_syms = :([])

        for (idx, obs_eq) in enumerate(observed_eqs.args)
            # Extract the observable, checks for errors.
            obs_name, ivs, defaults, metadata = find_varinfo_in_declaration(obs_eq.args[2])
            if !isempty(ivs)
                error("An observable ($obs_name) was given independent variable(s). These should not be given, as they are inferred automatically.")
            end
            if !isnothing(defaults)
                error("An observable ($obs_name) was given a default value. This is forbidden.")
            end
            if in(obs_name, forbidden_symbols_error)
                error("A forbidden symbol ($(obs_eq.args[2])) was used as an observable name.")
            end
            if (obs_name in species_n_vars_declared) && is_escaped_expr(obs_eq.args[2])
                error("An interpolated observable have been used, which has also been explicitly declared within the system using either @species or @variables. This is not permitted.")
            end
            if ((obs_name in species_n_vars_declared) || is_escaped_expr(obs_eq.args[2])) &&
               !isnothing(metadata)
                error("Metadata was provided to observable $obs_name in the `@observables` macro. However, the observable was also declared separately (using either @species or @variables). When this is done, metadata should instead be provided within the original @species or @variable declaration.")
            end

            # This bits adds the observables to the @variables vector which is given as output.
            # For Observables that have already been declared using @species/@variables,
            # or are interpolated, this parts should not be carried out.
            if !((obs_name in species_n_vars_declared) || is_escaped_expr(obs_eq.args[2]))
                # Appends (..) to the observable (which is later replaced with the extracted ivs).
                # Adds the observable to the first line of the output expression (starting with `@variables`).
                obs_expr = insert_independent_variable(obs_eq.args[2], :(..))
                push!(observed_expr.args[1].args, obs_expr)

                # Adds a line to the `observed_expr` expression, setting the ivs for this observable.
                # Cannot extract directly using e.g. "getfield.(dependants_structs, :reactant)" because
                # then we get something like :([:X1, :X2]), rather than :([X1, X2]).
                dep_var_expr = :(filter(!MT.isparameter, 
                    Symbolics.get_variables($(obs_eq.args[3]))))
                ivs_get_expr = :(unique(reduce(vcat, 
                    [arguments(MT.unwrap(dep)) for dep in $dep_var_expr])))
                sort_func(iv) = findfirst(MT.getname(iv) == ivs for ivs in ivs_sorted)
                ivs_get_expr_sorted = :(sort($(ivs_get_expr); by = sort_func))
                push!(observed_expr.args,
                    :($obs_name = $(obs_name)($(ivs_get_expr_sorted)...)))
            end

            # In case metadata was given, this must be cleared from `observed_eqs`.
            # For interpolated observables (I.e. $X ~ ...) this should and cannot be done.
            is_escaped_expr(obs_eq.args[2]) || (observed_eqs.args[idx].args[2] = obs_name)

            # Adds the observable to the list of observable names.
            # This is required for filtering away so these are not added to the ReactionSystem's species list.
            # Again, avoid this check if we have interpolated the variable.
            is_escaped_expr(obs_eq.args[2]) || push!(obs_syms.args, obs_name)
        end

        # If nothing was added to `observed_expr`, it has to be modified not to throw an error.
        (length(observed_expr.args) == 1) && (observed_expr = :())
    else
        # If option is not used, return empty expression and vector.
        observed_expr = :()
        observed_eqs = :([])
        obs_syms = :([])
    end

    return observed_expr, observed_eqs, obs_syms
end

<<<<<<< HEAD
# From the input to the @observables options, creates a vector containing one equation for
# each observable. `option_block_form` handles if single line declaration of `@observables`,
# i.e. without a `begin ... end` block, was used.
=======
# From the input to the @observables options, creates a vector containing one equation for each observable.
# Checks separate cases for "@observables O ~ ..." and "@observables begin ... end". Other cases errors.
>>>>>>> fa423366
function make_observed_eqs(observables_expr)
    observables_expr = option_block_form(observables_expr)
    observed_eqs = :([])
    foreach(arg -> push!(observed_eqs.args, arg), observables_expr.args)
    return observed_eqs
end

### `@reaction` Macro & its Internals ###

@doc raw"""
@reaction

Generates a single [`Reaction`](@ref) object using a similar syntax as the `@reaction_network`
macro (but permiting only a single reaction). A more detailed introduction to the syntax can
be found in the description of `@reaction_network`.

The `@reaction` macro is folled by a single line consisting of three parts:
- A rate (at which the reaction occur).
- Any number of substrates (which are consumed by the reaction).
- Any number of products (which are produced by the reaction).

The output is a reaction (just liek created using teh `Reaction` constructor).

Examples:
Here we create a simple binding reaction and stroes it in the variable rx:
```julia
rx = @reaction k, X + Y --> XY
```
The macro will automatically deduce `X`, `Y`, and `XY` to be species (as these occur as reactants)
and `k` as a parameters (as it does not occur as a reactant).

The `@reaction` macro provides a more concise notation to the `Reaction` constructor. I.e. here
we create the same reaction using both approaches, and also confirms that they are identical.
```julia
# Creates a reaction using the `@reaction` macro.
rx = @reaction k*v, A + B --> C + D

# Creates a reaction using the `Reaction` constructor.
t = default_t()
@parameters k v
@species A(t) B(t) C(t) D(t)
rx2 = Reaction(k*v, [A, B], [C, D])

# Confirms that the two approaches yield identical results:
rx1 == rx2
```
Interpolation of already declared symbolic variables into `@reaction` is possible:
```julia
t = default_t()
@parameters k b
@species A(t)
ex = k*A^2 + t
rx = @reaction b*$ex*$A, $A --> C
```

Notes:
- `@reaction` does not support bi-directional type reactions (using `<-->`) or reaction bundling
(e.g. `d, (X,Y) --> 0`).
- Interpolation of Julia variables into the macro works similar to the `@reaction_network`
macro. See [The Reaction DSL](@ref dsl_description) tutorial for more details.
"""
macro reaction(ex)
    make_reaction(ex)
end

# Function for creating a Reaction structure (used by the @reaction macro).
function make_reaction(ex::Expr)

    # Handle interpolation of variables in the input.
    ex = esc_dollars!(ex)

    # Parses reactions. Extracts species and paraemters within it.
    reaction = get_reaction(ex)
    species, parameters = extract_species_and_parameters([reaction], [])

    # Checks for input errors.
    forbidden_symbol_check(union(species, parameters))

    # Creates expressions corresponding to code for declaring the parameters, species, and reaction.
    sexprs = get_usexpr(species, Dict{Symbol, Expr}())
    pexprs = get_pexpr(parameters, Dict{Symbol, Expr}())
    rxexpr = get_rxexpr(reaction)
    iv = :(@variables $(DEFAULT_IV_SYM))

    # Returns a repharsed expression which generates the `Reaction`.
    quote
        $pexprs
        $iv
        $sexprs
        $rxexpr
    end
end

# Reads a single line and creates the corresponding ReactionInternal.
function get_reaction(line)
    reaction = get_reactions([line])
    if (length(reaction) != 1)
        error("Malformed reaction. @reaction macro only creates a single reaction. E.g. double arrows, such as `<-->` are not supported.")
    end
    return only(reaction)
end

### Generic Expression Manipulation ###

# Recursively traverses an expression and replaces special function call like "hill(...)" with
# the actual corresponding expression.
function recursive_expand_functions!(expr::ExprValues)
    (typeof(expr) != Expr) && (return expr)
    for i in eachindex(expr.args)
        expr.args[i] = recursive_expand_functions!(expr.args[i])
    end
    if (expr.head == :call) && !isdefined(Catalyst, expr.args[1])
        expr.args[1] = esc(expr.args[1])
    end
    return expr
end

# Returns the length of a expression tuple, or 1 if it is not an expression tuple (probably
# a Symbol/Numerical). This is used to handle bundled reaction (like `d, (X,Y) --> 0`).
function tup_leng(ex::ExprValues)
    (typeof(ex) == Expr && ex.head == :tuple) && (return length(ex.args))
    return 1
end

# Gets the ith element in a expression tuple, or returns the input itself if it is not an expression tuple
# (probably a  Symbol/Numerical). This is used to handle bundled reaction (like `d, (X,Y) --> 0`).
function get_tup_arg(ex::ExprValues, i::Int)
    (tup_leng(ex) == 1) && (return ex)
    return ex.args[i]
end<|MERGE_RESOLUTION|>--- conflicted
+++ resolved
@@ -138,13 +138,8 @@
 """
     @network_component
 
-<<<<<<< HEAD
-As the @reaction_network macro (see it for more information), but the output system 
-*is not* complete.
-=======
 Equivalent to `@reaction_network` except the generated `ReactionSystem` is not marked as
 complete.
->>>>>>> fa423366
 """
 macro network_component(name::Symbol, network_expr::Expr)
     make_rs_expr(QuoteNode(name), network_expr; complete = false)
@@ -264,12 +259,8 @@
     end
 end
 
-<<<<<<< HEAD
 # Finds the metadata from a metadata expression (`[key=val, ...]`) and returns as a
 # `Vector{Pair{Symbol,ExprValues}}``.
-=======
-# Finds the metadata from a metadata expression (`[key=val, ...]`) and returns as a Vector{Pair{Symbol,ExprValues}}.
->>>>>>> fa423366
 function extract_metadata(metadata_line::Expr)
     metadata = :([])
     for arg in metadata_line.args
@@ -454,20 +445,9 @@
             push!(metadata_i.args, :(only_use_rate = $(in(arrow, pure_rate_arrows))))
         end
 
-<<<<<<< HEAD
         # Extracts substrates, products, and rates for the i'th reaction.
         subs_i, prods_i, rate_i = get_tup_arg.([subs, prods, rate], i)
         push!(reactions, ReactionInternal(subs_i, prods_i, rate_i, metadata_i))
-=======
-        # Checks that metadata fields are unique.
-        if !allunique(arg.args[1] for arg in metadata_i.args)
-            error("Some reaction metadata fields where repeated: $(metadata_entries)")
-        end
-
-        push!(reactions,
-            ReactionStruct(get_tup_arg(sub_line, i),
-                get_tup_arg(prod_line, i), get_tup_arg(rate, i), metadata_i))
->>>>>>> fa423366
     end
 end
 
@@ -642,13 +622,8 @@
 # the `default_noise_scaling` reaction metadata, otherwise, returns an empty vector.
 function read_default_noise_scaling_option(options)
     if haskey(options, :default_noise_scaling)
-<<<<<<< HEAD
         if (length(options[:default_noise_scaling].args) != 3)
             error("@default_noise_scaling should only have a single expression as its input, this appears not to be the case: \"$(options[:default_noise_scaling])\"")
-=======
-        if (length(options[:default_noise_scaling].args) != 3) # Because of how expressions are, 3 is used.
-            error("@default_noise_scaling should only have a single input, this appears not to be the case: \"$(options[:default_noise_scaling])\"")
->>>>>>> fa423366
         end
         return :([:noise_scaling => $(options[:default_noise_scaling].args[3])])
     end
@@ -777,7 +752,6 @@
     return diffexpr
 end
 
-<<<<<<< HEAD
 # Reads the combinatiorial ratelaw options, which determines if a combinatorial rate law should
 # be used or not. If not provides, uses the default (true).
 function read_combinatoric_ratelaws_option(options)
@@ -790,9 +764,6 @@
 
 # Reads the observables options. Outputs an expression for creating the obervable variables,
 # a vector with the observable equations, and a vector with the observables' symbols.
-=======
-# Reads the observables options. Outputs an expression ofr creating the observable variables, and a vector of observable equations.
->>>>>>> fa423366
 function read_observed_options(options, species_n_vars_declared, ivs_sorted)
     if haskey(options, :observables)
         # Gets list of observable equations and prepares variable declaration expression.
@@ -865,14 +836,9 @@
     return observed_expr, observed_eqs, obs_syms
 end
 
-<<<<<<< HEAD
 # From the input to the @observables options, creates a vector containing one equation for
 # each observable. `option_block_form` handles if single line declaration of `@observables`,
 # i.e. without a `begin ... end` block, was used.
-=======
-# From the input to the @observables options, creates a vector containing one equation for each observable.
-# Checks separate cases for "@observables O ~ ..." and "@observables begin ... end". Other cases errors.
->>>>>>> fa423366
 function make_observed_eqs(observables_expr)
     observables_expr = option_block_form(observables_expr)
     observed_eqs = :([])
