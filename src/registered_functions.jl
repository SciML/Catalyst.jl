--- conflicted
+++ resolved
@@ -118,14 +118,10 @@
 expand_registered_functions(in)
 
 Takes an expression, and expands registered function expressions. E.g. `mm(X,v,K)` is replaced
-<<<<<<< HEAD
-with v*X/(X+K). Currently supported functions: `mm`, `mmr`, `hill`, `hillr`, and `hill`.
-=======
 with v*X/(X+K). Currently supported functions: `mm`, `mmr`, `hill`, `hillr`, and `hill`. Can
 be applied to a reaction system, a reaction, an equation, or a symbolic expression. The input
 is not modified, while an output with any functions expanded is returned. If applied to a 
 reaction system model, any cached network properties are reset.
->>>>>>> fa423366
 """
 function expand_registered_functions(expr)
     if hasnode(is_catalyst_function, expr)
@@ -159,29 +155,17 @@
     end
 end
 
-<<<<<<< HEAD
-# If applied to a `Reaction`, return a reaction with its rate modified.
-=======
 # If applied to a Reaction, return a reaction with its rate modified.
->>>>>>> fa423366
 function expand_registered_functions(rx::Reaction)
     Reaction(expand_registered_functions(rx.rate), rx.substrates, rx.products,
         rx.substoich, rx.prodstoich, rx.netstoich, rx.only_use_rate, rx.metadata)
 end
 
-<<<<<<< HEAD
-# If applied to an `Equation`, returns it with it applied to lhs and rhs
-=======
 # If applied to a Equation, returns it with it applied to lhs and rhs.
->>>>>>> fa423366
 function expand_registered_functions(eq::Equation)
     return expand_registered_functions(eq.lhs) ~ expand_registered_functions(eq.rhs)
 end
 
-<<<<<<< HEAD
-# If applied to a `ReactionSystem`, applied function to all `Reaction`s and other `Equation`s,
-# and return updated system.
-=======
 # If applied to a continuous event, returns it applied to eqs and affect.
 function expand_registered_functions(ce::ModelingToolkit.SymbolicContinuousCallback)
     eqs = expand_registered_functions(ce.eqs)
@@ -204,7 +188,6 @@
 # If applied to a ReactionSystem, applied function to all Reactions and other Equations, and return updated system.
 # Currently, `ModelingToolkit.has_X_events` returns `true` even if event vector is empty (hence
 # this function cannot be used).
->>>>>>> fa423366
 function expand_registered_functions(rs::ReactionSystem)
     @set! rs.eqs = Catalyst.expand_registered_functions(get_eqs(rs))
     @set! rs.rxs = Catalyst.expand_registered_functions(get_rxs(rs))
