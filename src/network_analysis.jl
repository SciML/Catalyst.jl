### Reaction Complex Handling ###

# get the species indices and stoichiometry while filtering out constant species.
function filter_constspecs(specs, stoich::AbstractVector{V}, smap) where {V <: Integer}
    isempty(specs) && (return Vector{Int}(), Vector{V}())

    if any(isconstant, specs)
        ids = Vector{Int}()
        filtered_stoich = Vector{V}()
        for (i, s) in enumerate(specs)
            if !isconstant(s)
                push!(ids, smap[s])
                push!(filtered_stoich, stoich[i])
            end
        end
    else
        ids = map(Base.Fix1(getindex, smap), specs)
        filtered_stoich = copy(stoich)
    end
    ids, filtered_stoich
end

"""
    reactioncomplexmap(rn::ReactionSystem)

Find each [`ReactionComplex`](@ref) within the specified system, constructing a mapping from
the complex to vectors that indicate which reactions it appears in as substrates and
products.

Notes:
- Each [`ReactionComplex`](@ref) is mapped to a vector of pairs, with each pair having the
  form `reactionidx => ± 1`, where `-1` indicates the complex appears as a substrate and
  `+1` as a product in the reaction with integer label `reactionidx`.
- Constant species are ignored as part of a complex. i.e. if species `A` is constant then
  the reaction `A + B --> C + D` is considered to consist of the complexes `B` and `C + D`.
  Likewise `A --> B` would be treated as the same as `0 --> B`.
"""
function reactioncomplexmap(rn::ReactionSystem)
    isempty(get_systems(rn)) ||
        error("reactioncomplexmap does not currently support subsystems.")

    # check if previously calculated and hence cached
    nps = get_networkproperties(rn)
    !isempty(nps.complextorxsmap) && return nps.complextorxsmap
    complextorxsmap = nps.complextorxsmap

    rxs = reactions(rn)
    smap = speciesmap(rn)
    numreactions(rn) > 0 ||
        error("There must be at least one reaction to find reaction complexes.")
    for (i, rx) in enumerate(rxs)
        subids, substoich = filter_constspecs(rx.substrates, rx.substoich, smap)
        subrc = sort!(ReactionComplex(subids, substoich))
        if haskey(complextorxsmap, subrc)
            push!(complextorxsmap[subrc], i => -1)
        else
            complextorxsmap[subrc] = [i => -1]
        end

        prodids, prodstoich = filter_constspecs(rx.products, rx.prodstoich, smap)
        prodrc = sort!(ReactionComplex(prodids, prodstoich))
        if haskey(complextorxsmap, prodrc)
            push!(complextorxsmap[prodrc], i => 1)
        else
            complextorxsmap[prodrc] = [i => 1]
        end
    end
    complextorxsmap
end

@doc raw"""
    reactioncomplexes(network::ReactionSystem; sparse=false)

Calculate the reaction complexes and complex incidence matrix for the given
[`ReactionSystem`](@ref).

Notes:
- returns a pair of a vector of [`ReactionComplex`](@ref)s and the complex incidence matrix.
- An empty [`ReactionComplex`](@ref) denotes the null (∅) state (from reactions like ∅ -> A
  or A -> ∅).
- Constant species are ignored in generating a reaction complex. i.e. if A is constant then
  A --> B consists of the complexes ∅ and B.
- The complex incidence matrix, ``B``, is number of complexes by number of reactions with
```math
B_{i j} = \begin{cases}
-1, &\text{if the i'th complex is the substrate of the j'th reaction},\\
1, &\text{if the i'th complex is the product of the j'th reaction},\\
0, &\text{otherwise.}
\end{cases}
```
- Set sparse=true for a sparse matrix representation of the incidence matrix
"""
function reactioncomplexes(rn::ReactionSystem; sparse = false)
    isempty(get_systems(rn)) ||
        error("reactioncomplexes does not currently support subsystems.")
    nps = get_networkproperties(rn)
    if isempty(nps.complexes) || (sparse != issparse(nps.complexes))
        complextorxsmap = reactioncomplexmap(rn)
        nps.complexes, nps.incidencemat = if sparse
            reactioncomplexes(SparseMatrixCSC{Int, Int}, rn, complextorxsmap)
        else
            reactioncomplexes(Matrix{Int}, rn, complextorxsmap)
        end
    end
    nps.complexes, nps.incidencemat
end

function reactioncomplexes(::Type{SparseMatrixCSC{Int, Int}}, rn::ReactionSystem,
        complextorxsmap)
    complexes = collect(keys(complextorxsmap))
    Is = Int[]
    Js = Int[]
    Vs = Int[]
    for (i, c) in enumerate(complexes)
        for (j, σ) in complextorxsmap[c]
            push!(Is, i)
            push!(Js, j)
            push!(Vs, σ)
        end
    end
    B = sparse(Is, Js, Vs, length(complexes), numreactions(rn))
    complexes, B
end

function reactioncomplexes(::Type{Matrix{Int}}, rn::ReactionSystem, complextorxsmap)
    complexes = collect(keys(complextorxsmap))
    B = zeros(Int, length(complexes), numreactions(rn))
    for (i, c) in enumerate(complexes)
        for (j, σ) in complextorxsmap[c]
            B[i, j] = σ
        end
    end
    complexes, B
end

"""
    incidencemat(rn::ReactionSystem; sparse=false)

Calculate the incidence matrix of `rn`, see [`reactioncomplexes`](@ref).

Notes:
- Is cached in `rn` so that future calls, assuming the same sparsity, will also be fast.
"""
incidencemat(rn::ReactionSystem; sparse = false) = reactioncomplexes(rn; sparse)[2]

"""
    complexstoichmat(network::ReactionSystem; sparse=false)

Given a [`ReactionSystem`](@ref) and vector of reaction complexes, return a
matrix with positive entries of size number of species by number of complexes,
where the non-zero positive entries in the kth column denote stoichiometric
coefficients of the species participating in the kth reaction complex.

Notes:
- Set sparse=true for a sparse matrix representation
"""
function complexstoichmat(rn::ReactionSystem; sparse = false)
    isempty(get_systems(rn)) ||
        error("complexstoichmat does not currently support subsystems.")
    nps = get_networkproperties(rn)
    if isempty(nps.complexstoichmat) || (sparse != issparse(nps.complexstoichmat))
        nps.complexstoichmat = if sparse
            complexstoichmat(SparseMatrixCSC{Int, Int}, rn, keys(reactioncomplexmap(rn)))
        else
            complexstoichmat(Matrix{Int}, rn, keys(reactioncomplexmap(rn)))
        end
    end
    nps.complexstoichmat
end

function complexstoichmat(::Type{SparseMatrixCSC{Int, Int}}, rn::ReactionSystem, rcs)
    Is = Int[]
    Js = Int[]
    Vs = Int[]
    for (i, rc) in enumerate(rcs)
        for rcel in rc
            push!(Is, rcel.speciesid)
            push!(Js, i)
            push!(Vs, rcel.speciesstoich)
        end
    end
    Z = sparse(Is, Js, Vs, numspecies(rn), length(rcs))
end

function complexstoichmat(::Type{Matrix{Int}}, rn::ReactionSystem, rcs)
    Z = zeros(Int, numspecies(rn), length(rcs))
    for (i, rc) in enumerate(rcs)
        for rcel in rc
            Z[rcel.speciesid, i] = rcel.speciesstoich
        end
    end
    Z
end

@doc raw"""
    complexoutgoingmat(network::ReactionSystem; sparse=false)

Given a [`ReactionSystem`](@ref) and complex incidence matrix, ``B``, return a
matrix of size num of complexes by num of reactions that identifies substrate
complexes.

Notes:
- The complex outgoing matrix, ``\Delta``, is defined by
```math
\Delta_{i j} = \begin{cases}
    = 0,    &\text{if } B_{i j} = 1, \\
    = B_{i j}, &\text{otherwise.}
\end{cases}
```
- Set sparse=true for a sparse matrix representation
"""
function complexoutgoingmat(rn::ReactionSystem; sparse = false)
    isempty(get_systems(rn)) ||
        error("complexoutgoingmat does not currently support subsystems.")
    nps = get_networkproperties(rn)
    if isempty(nps.complexoutgoingmat) || (sparse != issparse(nps.complexoutgoingmat))
        B = reactioncomplexes(rn, sparse = sparse)[2]
        nps.complexoutgoingmat = if sparse
            complexoutgoingmat(SparseMatrixCSC{Int, Int}, rn, B)
        else
            complexoutgoingmat(Matrix{Int}, rn, B)
        end
    end
    nps.complexoutgoingmat
end

function complexoutgoingmat(::Type{SparseMatrixCSC{Int, Int}}, rn::ReactionSystem, B)
    n = size(B, 2)
    rows = rowvals(B)
    vals = nonzeros(B)
    Is = Int[]
    Js = Int[]
    Vs = Int[]
    sizehint!(Is, div(length(vals), 2))
    sizehint!(Js, div(length(vals), 2))
    sizehint!(Vs, div(length(vals), 2))
    for j in 1:n
        for i in nzrange(B, j)
            if vals[i] != one(eltype(vals))
                push!(Is, rows[i])
                push!(Js, j)
                push!(Vs, vals[i])
            end
        end
    end
    sparse(Is, Js, Vs, size(B, 1), size(B, 2))
end

function complexoutgoingmat(::Type{Matrix{Int}}, rn::ReactionSystem, B)
    Δ = copy(B)
    for (I, b) in pairs(Δ)
        (b == 1) && (Δ[I] = 0)
    end
    Δ
end

"""
    incidencematgraph(rn::ReactionSystem)

Construct a directed simple graph where nodes correspond to reaction complexes and directed
edges to reactions converting between two complexes.

Notes:
- Requires the `incidencemat` to already be cached in `rn` by a previous call to
  `reactioncomplexes`.

For example,
```julia
sir = @reaction_network SIR begin
    β, S + I --> 2I
    ν, I --> R
end
complexes,incidencemat = reactioncomplexes(sir)
incidencematgraph(sir)
```
"""
function incidencematgraph(rn::ReactionSystem)
    nps = get_networkproperties(rn)
    if Graphs.nv(nps.incidencegraph) == 0
        isempty(nps.incidencemat) &&
            error("Please call reactioncomplexes(rn) first to construct the incidence matrix.")
        nps.incidencegraph = incidencematgraph(nps.incidencemat)
    end
    nps.incidencegraph
end

function incidencematgraph(incidencemat::Matrix{Int})
    @assert all(∈([-1, 0, 1]), incidencemat)
    n = size(incidencemat, 1)  # no. of nodes/complexes
    graph = Graphs.DiGraph(n)
    for col in eachcol(incidencemat)
        src = 0
        dst = 0
        for i in eachindex(col)
            (col[i] == -1) && (src = i)
            (col[i] == 1) && (dst = i)
            (src != 0) && (dst != 0) && break
        end
        Graphs.add_edge!(graph, src, dst)
    end
    return graph
end

function incidencematgraph(incidencemat::SparseMatrixCSC{Int, Int})
    @assert all(∈([-1, 0, 1]), incidencemat)
    m, n = size(incidencemat)
    graph = Graphs.DiGraph(m)
    rows = rowvals(incidencemat)
    vals = nonzeros(incidencemat)
    for j in 1:n
        inds = nzrange(incidencemat, j)
        row = rows[inds]
        val = vals[inds]
        if val[1] == -1
            Graphs.add_edge!(graph, row[1], row[2])
        else
            Graphs.add_edge!(graph, row[2], row[1])
        end
    end
    return graph
end

### Linkage, Deficiency, Reversibility ###

"""
    linkageclasses(rn::ReactionSystem)

Given the incidence graph of a reaction network, return a vector of the
connected components of the graph (i.e. sub-groups of reaction complexes that
are connected in the incidence graph).

Notes:
- Requires the `incidencemat` to already be cached in `rn` by a previous call to
  `reactioncomplexes`.

For example,
```julia
sir = @reaction_network SIR begin
    β, S + I --> 2I
    ν, I --> R
end
complexes,incidencemat = reactioncomplexes(sir)
linkageclasses(sir)
```
gives
```julia
2-element Vector{Vector{Int64}}:
 [1, 2]
 [3, 4]
```
"""
function linkageclasses(rn::ReactionSystem)
    nps = get_networkproperties(rn)
    if isempty(nps.linkageclasses)
        nps.linkageclasses = linkageclasses(incidencematgraph(rn))
    end
    nps.linkageclasses
end

linkageclasses(incidencegraph) = Graphs.connected_components(incidencegraph)

@doc raw"""
    deficiency(rn::ReactionSystem)

Calculate the deficiency of a reaction network.

Here the deficiency, ``\delta``, of a network with ``n`` reaction complexes,
``\ell`` linkage classes and a rank ``s`` stoichiometric matrix is

```math
\delta = n - \ell - s
```

Notes:
- Requires the `incidencemat` to already be cached in `rn` by a previous call to
  `reactioncomplexes`.

For example,
```julia
sir = @reaction_network SIR begin
    β, S + I --> 2I
    ν, I --> R
end
rcs,incidencemat = reactioncomplexes(sir)
δ = deficiency(sir)
```
"""
function deficiency(rn::ReactionSystem)
    nps = get_networkproperties(rn)
    conservationlaws(rn)
    r = nps.rank
    ig = incidencematgraph(rn)
    lc = linkageclasses(rn)
    nps.deficiency = Graphs.nv(ig) - length(lc) - r
    nps.deficiency
end

# Used in the subsequent function.
function subnetworkmapping(linkageclass, allrxs, complextorxsmap, p)
    rxinds = sort!(collect(Set(rxidx for rcidx in linkageclass
    for rxidx in complextorxsmap[rcidx])))
    rxs = allrxs[rxinds]
    specset = Set(s for rx in rxs for s in rx.substrates if !isconstant(s))
    for rx in rxs
        for product in rx.products
            !isconstant(product) && push!(specset, product)
        end
    end
    specs = collect(specset)
    newps = Vector{eltype(p)}()
    for rx in rxs
        Symbolics.get_variables!(newps, rx.rate, p)
    end
    rxs, specs, newps   # reactions and species involved in reactions of subnetwork
end

"""
    subnetworks(rn::ReactionSystem)

Find subnetworks corresponding to each linkage class of the reaction network.

Notes:
- Requires the `incidencemat` to already be cached in `rn` by a previous call to
  `reactioncomplexes`.

For example,
```julia
sir = @reaction_network SIR begin
    β, S + I --> 2I
    ν, I --> R
end
complexes,incidencemat = reactioncomplexes(sir)
subnetworks(sir)
```
"""
function subnetworks(rs::ReactionSystem)
    isempty(get_systems(rs)) || error("subnetworks does not currently support subsystems.")
    lcs = linkageclasses(rs)
    rxs = reactions(rs)
    p = parameters(rs)
    t = get_iv(rs)
    spatial_ivs = get_sivs(rs)
    complextorxsmap = [map(first, rcmap) for rcmap in values(reactioncomplexmap(rs))]
    subnetworks = Vector{ReactionSystem}()
    for i in 1:length(lcs)
        reacs, specs, newps = subnetworkmapping(lcs[i], rxs, complextorxsmap, p)
        newname = Symbol(nameof(rs), "_", i)
        push!(subnetworks,
            ReactionSystem(reacs, t, specs, newps; name = newname, spatial_ivs))
    end
    subnetworks
end

"""
    linkagedeficiencies(network::ReactionSystem)

Calculates the deficiency of each sub-reaction network within `network`.

Notes:
- Requires the `incidencemat` to already be cached in `rn` by a previous call to
  `reactioncomplexes`.

For example,
```julia
sir = @reaction_network SIR begin
    β, S + I --> 2I
    ν, I --> R
end
rcs,incidencemat = reactioncomplexes(sir)
linkage_deficiencies = linkagedeficiencies(sir)
```
"""
function linkagedeficiencies(rs::ReactionSystem)
    lcs = linkageclasses(rs)
    subnets = subnetworks(rs)
    δ = zeros(Int, length(lcs))
    for (i, subnet) in enumerate(subnets)
        conservationlaws(subnet)
        nps = get_networkproperties(subnet)
        δ[i] = length(lcs[i]) - 1 - nps.rank
    end
    δ
end

"""
    isreversible(rn::ReactionSystem)

Given a reaction network, returns if the network is reversible or not.

Notes:
- Requires the `incidencemat` to already be cached in `rn` by a previous call to
  `reactioncomplexes`.

For example,
```julia
sir = @reaction_network SIR begin
    β, S + I --> 2I
    ν, I --> R
end
rcs,incidencemat = reactioncomplexes(sir)
isreversible(sir)
```
"""
function isreversible(rn::ReactionSystem)
    ig = incidencematgraph(rn)
    Graphs.reverse(ig) == ig
end

"""
    isweaklyreversible(rn::ReactionSystem, subnetworks)

Determine if the reaction network with the given subnetworks is weakly reversible or not.

Notes:
- Requires the `incidencemat` to already be cached in `rn` by a previous call to
  `reactioncomplexes`.

For example,
```julia
sir = @reaction_network SIR begin
    β, S + I --> 2I
    ν, I --> R
end
rcs,incidencemat = reactioncomplexes(sir)
subnets = subnetworks(rn)
isweaklyreversible(rn, subnets)
```
"""
function isweaklyreversible(rn::ReactionSystem, subnets)
    im = get_networkproperties(rn).incidencemat
    isempty(im) &&
        error("Error, please call reactioncomplexes(rn::ReactionSystem) to ensure the incidence matrix has been cached.")
    sparseig = issparse(im)
    for subnet in subnets
        nps = get_networkproperties(subnet)
        isempty(nps.incidencemat) && reactioncomplexes(subnet; sparse = sparseig)
    end
    all(Graphs.is_strongly_connected ∘ incidencematgraph, subnets)
end

### Conservation Laws ###

# Implements the `conserved` parameter metadata.
struct ConservedParameter end
Symbolics.option_to_metadata_type(::Val{:conserved}) = ConservedParameter

"""
isconserved(p)

Checks if the input parameter (`p`) is a conserved quantity (i.e. have the `conserved`)
metadata.
"""
isconserved(x::Num, args...) = isconserved(Symbolics.unwrap(x), args...)
function isconserved(x, default = false)
    p = Symbolics.getparent(x, nothing)
    p === nothing || (x = p)
    Symbolics.getmetadata(x, ConservedParameter, default)
end

"""
    conservedequations(rn::ReactionSystem)

Calculate symbolic equations from conservation laws, writing dependent variables as
functions of independent variables and the conservation law constants.

Notes:
- Caches the resulting equations in `rn`, so will be fast on subsequent calls.

Examples:
```@repl
rn = @reaction_network begin
    k, A + B --> C
    k2, C --> A + B
    end
conservedequations(rn)
```
gives
```
2-element Vector{Equation}:
 B(t) ~ A(t) + Γ[1]
 C(t) ~ Γ[2] - A(t)
```
"""
function conservedequations(rn::ReactionSystem)
    conservationlaws(rn)
    nps = get_networkproperties(rn)
    nps.conservedeqs
end

"""
    conservationlaw_constants(rn::ReactionSystem)

Calculate symbolic equations from conservation laws, writing the conservation law constants
in terms of the dependent and independent variables.

Notes:
- Caches the resulting equations in `rn`, so will be fast on subsequent calls.

Examples:
```@julia
rn = @reaction_network begin
    k, A + B --> C
    k2, C --> A + B
    end
conservationlaw_constants(rn)
```
gives
```
2-element Vector{Equation}:
 Γ[1] ~ B(t) - A(t)
 Γ[2] ~ A(t) + C(t)
```
"""
function conservationlaw_constants(rn::ReactionSystem)
    conservationlaws(rn)
    nps = get_networkproperties(rn)
    nps.constantdefs
end

"""
    conservationlaws(netstoichmat::AbstractMatrix)::Matrix

Given the net stoichiometry matrix of a reaction system, computes a matrix of
conservation laws, each represented as a row in the output.
"""
function conservationlaws(nsm::T; col_order = nothing) where {T <: AbstractMatrix}

    # compute the left nullspace over the integers
    N = MT.nullspace(nsm'; col_order)

    # if all coefficients for a conservation law are negative, make positive
    for Nrow in eachcol(N)
        all(r -> r <= 0, Nrow) && (Nrow .*= -1)
    end

    # check we haven't overflowed
    iszero(N' * nsm) || error("Calculation of the conservation law matrix was inaccurate, "
          * "likely due to numerical overflow. Please use a larger integer "
          * "type like Int128 or BigInt for the net stoichiometry matrix.")

    T(N')
end

# Used in the subsequent function.
function cache_conservationlaw_eqs!(rn::ReactionSystem, N::AbstractMatrix, col_order)
    nullity = size(N, 1)
    r = numspecies(rn) - nullity     # rank of the netstoichmat
    sts = species(rn)
    indepidxs = col_order[begin:r]
    indepspecs = sts[indepidxs]
    depidxs = col_order[(r + 1):end]
    depspecs = sts[depidxs]
    constants = MT.unwrap.(MT.scalarize(only(
        @parameters $(CONSERVED_CONSTANT_SYMBOL)[1:nullity] [conserved = true])))

    conservedeqs = Equation[]
    constantdefs = Equation[]
    for (i, depidx) in enumerate(depidxs)
        scaleby = (N[i, depidx] != 1) ? N[i, depidx] : one(eltype(N))
        (scaleby != 0) || error("Error, found a zero in the conservation law matrix where "
              *
              "one was not expected.")
        coefs = @view N[i, indepidxs]
        terms = sum(p -> p[1] / scaleby * p[2], zip(coefs, indepspecs))
        eq = depspecs[i] ~ constants[i] - terms
        push!(conservedeqs, eq)
        eq = constants[i] ~ depspecs[i] + terms
        push!(constantdefs, eq)
    end

    # cache in the system
    nps = get_networkproperties(rn)
    nps.rank = r
    nps.nullity = nullity
    nps.indepspecs = Set(indepspecs)
    nps.depspecs = Set(depspecs)
    nps.conservedeqs = conservedeqs
    nps.constantdefs = constantdefs

    nothing
end

"""
    conservationlaws(rs::ReactionSystem)

Return the conservation law matrix of the given `ReactionSystem`, calculating it if it is
not already stored within the system, or returning an alias to it.

Notes:
- The first time being called it is calculated and cached in `rn`, subsequent calls should
  be fast.
"""
function conservationlaws(rs::ReactionSystem)
    nps = get_networkproperties(rs)
    !isempty(nps.conservationmat) && (return nps.conservationmat)
    nsm = netstoichmat(rs)
    nps.conservationmat = conservationlaws(nsm; col_order = nps.col_order)
    cache_conservationlaw_eqs!(rs, nps.conservationmat, nps.col_order)
    nps.conservationmat
end

"""
    conservedquantities(state, cons_laws)

Compute conserved quantities for a system with the given conservation laws.
"""
conservedquantities(state, cons_laws) = cons_laws * state

# If u0s are not given while conservation laws are present, throws an error.
# Used in HomotopyContinuation and BifurcationKit extensions.
# Currently only checks if any u0s are given
# (not whether these are enough for computing conserved quantitites, this will yield a less informative error).
function conservationlaw_errorcheck(rs, pre_varmap)
    vars_with_vals = Set(p[1] for p in pre_varmap)
    any(s -> s in vars_with_vals, species(rs)) && return
    isempty(conservedequations(Catalyst.flatten(rs))) ||
        error("The system has conservation laws but initial conditions were not provided for some species.")
end

"""
<<<<<<< HEAD
    cycles(rs::ReactionSystem)

    Returns the matrix of cycles (or flux vectors), or reaction fluxes at steady state. These correspond to right eigenvectors of the stoichiometric matrix. Equivalent to [`fluxmodebasis`](@ref). 
"""

function cycles(rs::ReactionSystem) 
    nps = get_networkproperties(rs)
    nsm = netstoichmat(rs)
    !isempty(nps.cyclemat) && return nps.cyclemat
    nps.cyclemat = cycles(nsm; col_order = nps.col_order)
    nps.cyclemat
end

function cycles(nsm::T; col_order = nothing) where {T <: AbstractMatrix}

    # compute the left nullspace over the integers
    N = MT.nullspace(nsm; col_order)

    # if all coefficients for a cycle are negative, make positive
    for Nrow in eachcol(N)
        all(r -> r <= 0, Nrow) && (Nrow .*= -1)
    end

    # check we haven't overflowed
    iszero(nsm * N) || error("Calculation of the cycle matrix was inaccurate, "
          * "likely due to numerical overflow. Please use a larger integer "
          * "type like Int128 or BigInt for the net stoichiometry matrix.")

    T(N)
end

"""
    fluxvectors(rs::ReactionSystem)

    See documentation for [`cycles`](@ref). 
"""

function fluxvectors(rs::ReactionSystem) 
    cycles(rs)
=======
    iscomplexbalanced(rs::ReactionSystem, parametermap)

Constructively compute whether a network will have complex-balanced equilibrium
solutions, following the method in van der Schaft et al., [2015](https://link.springer.com/article/10.1007/s10910-015-0498-2#Sec3). Accepts a dictionary, vector, or tuple of variable-to-value mappings, e.g. [k1 => 1.0, k2 => 2.0,...]. 
"""

function iscomplexbalanced(rs::ReactionSystem, parametermap::Dict)
    if length(parametermap) != numparams(rs)
        error("Incorrect number of parameters specified.")
    end

    pmap = symmap_to_varmap(rs, parametermap)
    pmap = Dict(ModelingToolkit.value(k) => v for (k, v) in pmap)

    sm = speciesmap(rs)
    cm = reactioncomplexmap(rs)
    complexes, D = reactioncomplexes(rs)
    rxns = reactions(rs)
    nc = length(complexes)
    nr = numreactions(rs)
    nm = numspecies(rs)

    if !all(r -> ismassaction(r, rs), rxns)
        error("The supplied ReactionSystem has reactions that are not ismassaction. Testing for being complex balanced is currently only supported for pure mass action networks.")
    end

    rates = [substitute(rate, pmap) for rate in reactionrates(rs)]

    # Construct kinetic matrix, K
    K = zeros(nr, nc)
    for c in 1:nc
        complex = complexes[c]
        for (r, dir) in cm[complex]
            rxn = rxns[r]
            if dir == -1
                K[r, c] = rates[r]
            end
        end
    end

    L = -D * K
    S = netstoichmat(rs)

    # Compute ρ using the matrix-tree theorem
    g = incidencematgraph(rs)
    R = ratematrix(rs, rates)
    ρ = matrixtree(g, R)

    # Determine if 1) ρ is positive and 2) D^T Ln ρ lies in the image of S^T
    if all(>(0), ρ)
        img = D' * log.(ρ)
        if rank(S') == rank(hcat(S', img))
            return true
        else
            return false
        end
    else
        return false
    end
end

function iscomplexbalanced(rs::ReactionSystem, parametermap::Vector{Pair{Symbol, Float64}})
    pdict = Dict(parametermap)
    iscomplexbalanced(rs, pdict)
end

function iscomplexbalanced(rs::ReactionSystem, parametermap::Tuple{Pair{Symbol, Float64}})
    pdict = Dict(parametermap)
    iscomplexbalanced(rs, pdict)
end

function iscomplexbalanced(rs::ReactionSystem, parametermap)
    error("Parameter map must be a dictionary, tuple, or vector of symbol/value pairs.")
end

"""
    ratematrix(rs::ReactionSystem, parametermap)

    Given a reaction system with n complexes, outputs an n-by-n matrix where R_{ij} is the rate constant of the reaction between complex i and complex j. Accepts a dictionary, vector, or tuple of variable-to-value mappings, e.g. [k1 => 1.0, k2 => 2.0,...]. 
"""

function ratematrix(rs::ReactionSystem, rates::Vector{Float64})
    complexes, D = reactioncomplexes(rs)
    n = length(complexes)
    rxns = reactions(rs)
    ratematrix = zeros(n, n)

    for r in 1:length(rxns)
        rxn = rxns[r]
        s = findfirst(==(-1), @view D[:, r])
        p = findfirst(==(1), @view D[:, r])
        ratematrix[s, p] = rates[r]
    end
    ratematrix
end

function ratematrix(rs::ReactionSystem, parametermap::Dict)
    if length(parametermap) != numparams(rs)
        error("Incorrect number of parameters specified.")
    end

    pmap = symmap_to_varmap(rs, parametermap)
    pmap = Dict(ModelingToolkit.value(k) => v for (k, v) in pmap)

    rates = [substitute(rate, pmap) for rate in reactionrates(rs)]
    ratematrix(rs, rates)
end

function ratematrix(rs::ReactionSystem, parametermap::Vector{Pair{Symbol, Float64}})
    pdict = Dict(parametermap)
    ratematrix(rs, pdict)
end

function ratematrix(rs::ReactionSystem, parametermap::Tuple{Pair{Symbol, Float64}})
    pdict = Dict(parametermap)
    ratematrix(rs, pdict)
end

function ratematrix(rs::ReactionSystem, parametermap)
    error("Parameter map must be a dictionary, tuple, or vector of symbol/value pairs.")
end

### BELOW: Helper functions for iscomplexbalanced

function matrixtree(g::SimpleDiGraph, distmx::Matrix)
    n = nv(g)
    if size(distmx) != (n, n)
        error("Size of distance matrix is incorrect")
    end

    π = zeros(n)

    if !Graphs.is_connected(g)
        ccs = Graphs.connected_components(g)
        for cc in ccs
            sg, vmap = Graphs.induced_subgraph(g, cc)
            distmx_s = distmx[cc, cc]
            π_j = matrixtree(sg, distmx_s)
            π[cc] = π_j
        end
        return π
    end

    # generate all spanning trees
    ug = SimpleGraph(SimpleDiGraph(g))
    trees = collect(Combinatorics.combinations(collect(edges(ug)), n - 1))
    trees = SimpleGraph.(trees)
    trees = filter!(t -> isempty(Graphs.cycle_basis(t)), trees)

    # constructed rooted trees for every vertex, compute sum
    for v in 1:n
        rootedTrees = [reverse(Graphs.bfs_tree(t, v, dir = :in)) for t in trees]
        π[v] = sum([treeweight(t, g, distmx) for t in rootedTrees])
    end

    # sum the contributions
    return π
end

function treeweight(t::SimpleDiGraph, g::SimpleDiGraph, distmx::Matrix)
    prod = 1
    for e in edges(t)
        s = Graphs.src(e)
        t = Graphs.dst(e)
        prod *= distmx[s, t]
    end
    prod
>>>>>>> 134041d3
end<|MERGE_RESOLUTION|>--- conflicted
+++ resolved
@@ -718,47 +718,6 @@
 end
 
 """
-<<<<<<< HEAD
-    cycles(rs::ReactionSystem)
-
-    Returns the matrix of cycles (or flux vectors), or reaction fluxes at steady state. These correspond to right eigenvectors of the stoichiometric matrix. Equivalent to [`fluxmodebasis`](@ref). 
-"""
-
-function cycles(rs::ReactionSystem) 
-    nps = get_networkproperties(rs)
-    nsm = netstoichmat(rs)
-    !isempty(nps.cyclemat) && return nps.cyclemat
-    nps.cyclemat = cycles(nsm; col_order = nps.col_order)
-    nps.cyclemat
-end
-
-function cycles(nsm::T; col_order = nothing) where {T <: AbstractMatrix}
-
-    # compute the left nullspace over the integers
-    N = MT.nullspace(nsm; col_order)
-
-    # if all coefficients for a cycle are negative, make positive
-    for Nrow in eachcol(N)
-        all(r -> r <= 0, Nrow) && (Nrow .*= -1)
-    end
-
-    # check we haven't overflowed
-    iszero(nsm * N) || error("Calculation of the cycle matrix was inaccurate, "
-          * "likely due to numerical overflow. Please use a larger integer "
-          * "type like Int128 or BigInt for the net stoichiometry matrix.")
-
-    T(N)
-end
-
-"""
-    fluxvectors(rs::ReactionSystem)
-
-    See documentation for [`cycles`](@ref). 
-"""
-
-function fluxvectors(rs::ReactionSystem) 
-    cycles(rs)
-=======
     iscomplexbalanced(rs::ReactionSystem, parametermap)
 
 Constructively compute whether a network will have complex-balanced equilibrium
@@ -926,5 +885,46 @@
         prod *= distmx[s, t]
     end
     prod
->>>>>>> 134041d3
+end
+
+"""
+    cycles(rs::ReactionSystem)
+
+    Returns the matrix of cycles (or flux vectors), or reaction fluxes at steady state. These correspond to right eigenvectors of the stoichiometric matrix. Equivalent to [`fluxmodebasis`](@ref). 
+"""
+
+function cycles(rs::ReactionSystem) 
+    nps = get_networkproperties(rs)
+    nsm = netstoichmat(rs)
+    !isempty(nps.cyclemat) && return nps.cyclemat
+    nps.cyclemat = cycles(nsm; col_order = nps.col_order)
+    nps.cyclemat
+end
+
+function cycles(nsm::T; col_order = nothing) where {T <: AbstractMatrix}
+
+    # compute the left nullspace over the integers
+    N = MT.nullspace(nsm; col_order)
+
+    # if all coefficients for a cycle are negative, make positive
+    for Nrow in eachcol(N)
+        all(r -> r <= 0, Nrow) && (Nrow .*= -1)
+    end
+
+    # check we haven't overflowed
+    iszero(nsm * N) || error("Calculation of the cycle matrix was inaccurate, "
+          * "likely due to numerical overflow. Please use a larger integer "
+          * "type like Int128 or BigInt for the net stoichiometry matrix.")
+
+    T(N)
+end
+
+"""
+    fluxvectors(rs::ReactionSystem)
+
+    See documentation for [`cycles`](@ref). 
+"""
+
+function fluxvectors(rs::ReactionSystem) 
+    cycles(rs)
 end