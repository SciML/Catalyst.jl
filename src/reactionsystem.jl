--- conflicted
+++ resolved
@@ -169,17 +169,14 @@
     reaction complexes in that connected component.    
     """
     linkageclasses::Vector{Vector{Int}} = Vector{Vector{Int}}(undef, 0)
-<<<<<<< HEAD
+    stronglinkageclasses::Vector{Vector{Int}} = Vector{Vector{Int}}(undef, 0)
+    terminallinkageclasses::Vector{Vector{Int}} = Vector{Vector{Int}}(undef, 0)
     """
     The network's deficiency. It is computed as *n - l - r*, where *n* is the number of reaction
     complexes, *l* is the number of linkage classes (i.e. the number of connected components
     in the incidence graph), and *r* is the reaction networks *rank* (i.e. the span of the columns
     of its net stoichiometry matrix, or its number of independent species).
     """
-=======
-    stronglinkageclasses::Vector{Vector{Int}} = Vector{Vector{Int}}(undef, 0)
-    terminallinkageclasses::Vector{Vector{Int}} = Vector{Vector{Int}}(undef, 0)
->>>>>>> fa423366
     deficiency::Int = 0
 end
 #! format: on
