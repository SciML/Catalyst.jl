--- conflicted
+++ resolved
@@ -141,11 +141,8 @@
     empty!(nps.stronglinkageclasses)
     empty!(nps.terminallinkageclasses)
     nps.deficiency = -1
-<<<<<<< HEAD
-=======
     empty!(nps.robustspecies)
     nps.checkedrobust = false
->>>>>>> 1e9e216c
 
     # this needs to be last due to setproperty! setting it to false
     nps.isempty = true
