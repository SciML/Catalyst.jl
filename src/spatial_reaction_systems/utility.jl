--- conflicted
+++ resolved
@@ -13,7 +13,6 @@
     error("Could not find property parameter/species $sym in lattice reaction system.")
 end
 
-<<<<<<< HEAD
 # From u0 input, extract their values and store them in the internal format.
 # Internal format: a vector on the form [spec 1 at vert 1, spec 2 at vert 1, ..., spec 1 at vert 2, ...]).
 function lattice_process_u0(u0_in, u0_syms::Vector{BasicSymbolic{Real}}, lrs::LatticeReactionSystem)
@@ -29,26 +28,10 @@
 
     # Converts the initial condition to a single Vector (with one value for each species and vertex).
     return expand_component_values([entry[2] for entry in u0], num_verts(lrs))                  
-=======
-# From u0 input, extracts their values and store them in the internal format.
-# Internal format: a vector  on the form [spec 1 at vert 1, spec 2 at vert 1, ..., spec 1 at vert 2, ...]).
-function lattice_process_u0(u0_in, u0_syms, num_verts)
-    # u0 values can be given in various forms. This converts it to a Vector{Vector{}} form.
-    # Top-level vector: Contains one vector for each species. 
-    # Second-level vector: contain one value if species uniform across lattice, else one value for each vertex).
-    u0 = lattice_process_input(u0_in, u0_syms, num_verts)
-
-    # Perform various error checks on the (by the user provided) initial conditions.
-    check_vector_lengths(u0, length(u0_syms), num_verts)
-
-    # Converts the Vector{Vector{}} format to a single Vector (with one values for each species and vertex).
-    expand_component_values(u0, num_verts)
->>>>>>> cc2f95f1
 end
 
 # From a parameter input, split it into vertex parameters and edge parameters.
 # Store these in the desired internal format.
-<<<<<<< HEAD
 function lattice_process_p(ps_in, ps_vertex_syms::Vector{BasicSymbolic{Real}}, 
                            ps_edge_syms::Vector{BasicSymbolic{Real}}, lrs::LatticeReactionSystem)
     # p values can be given in various forms. This converts it to a Vector{Pair{Symbolics,...}} form.
@@ -62,26 +45,6 @@
     vert_ps, edge_ps = split_parameters(ps, ps_vertex_syms, ps_edge_syms)     
     vert_ps = vertex_value_map(vert_ps, lrs)
     edge_ps = edge_value_map(edge_ps, lrs)
-=======
-function lattice_process_p(p_in, p_vertex_syms, p_edge_syms, lrs::LatticeReactionSystem)
-    # If the user provided parameters as a single map (mixing vertex and edge parameters):
-    # Split into two separate vectors.
-    vert_ps_in, edge_ps_in = split_parameters(p_in, p_vertex_syms, p_edge_syms)
-
-    # Parameter values can be given in various forms. This converts it to the Vector{Vector{}} form.
-    vert_ps = lattice_process_input(vert_ps_in, p_vertex_syms, lrs.num_verts)
-
-    # Parameter values can be given in various forms. This converts it to the Vector{Vector{}} form.
-    edge_ps = lattice_process_input(edge_ps_in, p_edge_syms, lrs.num_edges)
-
-    # If the lattice defined as (N edge) undirected graph, and we provides N/2 values for some edge parameter:
-    # Presume they want to expand that parameters value so it has the same value in both directions. 
-    lrs.init_digraph || duplicate_trans_params!(edge_ps, lrs)
-
-    # Perform various error checks on the (by the user provided) vertex and edge parameters.
-    check_vector_lengths(vert_ps, length(p_vertex_syms), lrs.num_verts)
-    check_vector_lengths(edge_ps, length(p_edge_syms), lrs.num_edges)
->>>>>>> cc2f95f1
 
     return vert_ps, edge_ps
 end
@@ -98,7 +61,6 @@
         error("You have not provided values for the following parameters/initial conditions: $(setdiff(syms, keys(input))).")
     end
 
-<<<<<<< HEAD
     return [sym => input[sym] for sym in syms]
 end
 function lattice_process_input(input, syms::Vector{BasicSymbolic{Real}})
@@ -156,135 +118,15 @@
     end
     if (length(values) != num_verts) 
         error("You have provided ($(length(values))) values for $sym. This is not equal to the number of vertices ($(num_verts)).")
-=======
-# If they are already split, return that.
-split_parameters(ps::Tuple{<:Any, <:Any}, args...) = ps
-# Providing parameters to a spatial reaction system as a single vector of values (e.g. [1.0, 4.0, 0.1]) is not allowed.
-# Either use tuple (e.g. ([1.0, 4.0], [0.1])) or map format (e.g. [A => 1.0, B => 4.0, D => 0.1]).  
-function split_parameters(ps::Vector{<:Number}, args...)
-    error("When providing parameters for a spatial system as a single vector, the paired form (e.g :D =>1.0) must be used.")
-end
-# Splitting is only done for Vectors of Pairs (where the first value is a Symbols, and the second a value).
-function split_parameters(ps::Vector{<:Pair}, p_vertex_syms::Vector, p_edge_syms::Vector)
-    vert_ps_in = [p for p in ps if any(isequal(p[1]), p_vertex_syms)]
-    edge_ps_in = [p for p in ps if any(isequal(p[1]), p_edge_syms)]
-
-    # Error check, in case some input parameters where neither recognised as vertex or edge parameters.
-    if (sum(length.([vert_ps_in, edge_ps_in])) != length(ps))
-        error("These input parameters are not recognised: $(setdiff(first.(ps), vcat(first.([vert_ps_in, edge_ps_in]))))")
-    end
-
-    return vert_ps_in, edge_ps_in
-end
-
-# Input may have the following forms (after potential Symbol maps to Symbolic maps conversions):
-# - A vector of values, where the i'th value corresponds to the value of the i'th
-#   initial condition value (for u0_in), vertex parameter value (for vert_ps_in), or edge parameter value (for edge_ps_in).
-# - A vector of vectors of values. The same as previously, 
-#   but here the species/parameter can have different values across the spatial structure.
-# - A map of Symbols to values. These can either be a single value (if uniform across the spatial structure)
-#   or a vector (with different values for each vertex/edge). 
-#   These can be mixed (e.g. [X => 1.0, Y => [1.0, 2.0, 3.0, 4.0]] is allowed).
-# - A matrix. E.g. for initial conditions you can have a num_species * num_vertex matrix,
-#   indicating the value of each species at each vertex.
-
-# The lattice_process_input function takes input initial conditions/vertex parameters/edge parameters
-# of whichever form the user have used, and converts them to the Vector{Vector{}} form used internally.
-# E.g. for parameters the top-level vector contain one vector for each parameter (same order as in parameters(::ReactionSystem)).
-# If a parameter is uniformly-values across the spatial structure, its vector has a single value. 
-# Else, it has a number of values corresponding to the number of vertexes/edges (for edge/vertex parameters). 
-# Initial conditions works similarly.
-
-# If the input is given in a map form, the vector needs sorting and the first value removed. 
-# The creates a Vector{Vector{Value}} or Vector{value} form, which is then again sent to lattice_process_input for reprocessing.
-function lattice_process_input(input::Vector{<:Pair}, syms::Vector{BasicSymbolic{Real}},
-        args...)
-    if !isempty(setdiff(first.(input), syms))
-        error("Some input symbols are not recognised: $(setdiff(first.(input), syms)).")
-    end
-    sorted_input = sort(input; by = p -> findfirst(isequal(p[1]), syms))
-    return lattice_process_input(last.(sorted_input), syms, args...)
-end
-# If the input is a matrix: Processes the input and gives it in a form where it is a vector of vectors
-# (some of which may have a single value). Sends it back to lattice_process_input for reprocessing. 
-function lattice_process_input(input::Matrix{<:Number}, args...)
-    lattice_process_input([vec(input[i, :]) for i in 1:size(input, 1)], args...)
-end
-# Possibly we want to support this type of input at some point.
-function lattice_process_input(input::Array{<:Number, 3}, args...)
-    error("3 dimensional array parameter input currently not supported.")
-end
-# If the input is a Vector containing both vectors and single values, converts it to the Vector{<:Vector} form.
-# Technically this last lattice_process_input is probably not needed.
-function lattice_process_input(input::Vector{<:Any}, args...)
-    isempty(input) ? Vector{Vector{Float64}}() :
-    lattice_process_input([(val isa Vector{<:Number}) ? val : [val] for val in input],
-        args...)
-end
-# If the input is of the correct form already, return it.
-function lattice_process_input(input::Vector{<:Vector}, syms::Vector{BasicSymbolic{Real}},
-        n::Int64)
-    return input
-end
-
-# Checks that a value vector have the right length, as well as that of all its sub vectors. 
-# Error check if e.g. the user does not provide values for all species/parameters,
-# or for one: provides a vector of values, but that has the wrong length 
-# (e.g providing 7 values for one species, but there are 8 vertexes). 
-function check_vector_lengths(input::Vector{<:Vector}, n_syms, n_locations)
-    if (length(input) != n_syms)
-        error("Missing values for some initial conditions/parameters. Expected $n_syms values, got $(length(input)).")
-    end
-    if !isempty(setdiff(unique(length.(input)), [1, n_locations]))
-        error("Some inputs where given values of inappropriate length.")
->>>>>>> cc2f95f1
     end
     return [values[flat_idx] for flat_idx in 1:num_verts]
 end
 
-<<<<<<< HEAD
 # Converts values to the correct vector form for a masked grid lattice.
 function vertex_value_form(values::AbstractArray, num_verts::Int64, lattice::Array{Bool,T}, 
                            sym::BasicSymbolic{Real}) where {T}
     if size(values) != size(lattice)
         error("The values for $sym did not have the same format as the lattice. Expected a $(size(lattice)) array, got one of size $(size(values))")
-=======
-# For transport parameters, if the lattice was given as an undirected graph of size n:
-# this is converted to a directed graph of size 2n.
-# If transport parameters are given with n values, we want to use the same value for both directions.
-# Since the order of edges in the new graph is non-trivial, this function 
-# distributes the n input values to a 2n length vector, putting the correct value in each position.
-function duplicate_trans_params!(edge_ps::Vector{Vector{Float64}},
-        lrs::LatticeReactionSystem)
-    cum_adjacency_counts = [0; cumsum(length.(lrs.lattice.fadjlist[1:(end - 1)]))]
-    for idx in 1:length(edge_ps)
-        #  If the edge parameter already values for each directed edge, we can continue.
-        (2length(edge_ps[idx]) == lrs.num_edges) || continue #
-
-        # This entire thing depends on the fact that, in the edges(lattice) iterator, the edges are sorted by:
-        # (1) Their source node
-        # (2) Their destination node.
-
-        # A vector where we will put the edge parameters new values. 
-        # Has the correct length (the number of directed edges in the lattice).
-        new_vals = Vector{Float64}(undef, lrs.num_edges)
-        # As we loop through the edges of the di-graph, this keeps track of each edge's index in the original graph. 
-        original_edge_count = 0
-        for edge in edges(lrs.lattice)                      # For each edge.
-            # The digraph conversion only adds edges so that src > dst.
-            (edge.src < edge.dst) ? (original_edge_count += 1) : continue
-            # For original edge i -> j, finds the index of i -> j in DiGraph.
-            idx_fwd = cum_adjacency_counts[edge.src] +
-                      findfirst(isequal(edge.dst), lrs.lattice.fadjlist[edge.src])
-            # For original edge i -> j, finds the index of j -> i in DiGraph.
-            idx_bwd = cum_adjacency_counts[edge.dst] +
-                      findfirst(isequal(edge.src), lrs.lattice.fadjlist[edge.dst])
-            new_vals[idx_fwd] = edge_ps[idx][original_edge_count]
-            new_vals[idx_bwd] = edge_ps[idx][original_edge_count]
-        end
-        # Replaces the edge parameters values with the updated value vector.
-        edge_ps[idx] = new_vals
->>>>>>> cc2f95f1
     end
 
     # Pre-declares a vector with the values in each vertex (return_values).
@@ -303,7 +145,6 @@
     return return_values
 end
 
-<<<<<<< HEAD
 # Converts the values for the edge parameters to the correct form:
 # A map vector from symbolics to sparse matrices of size either (1,1) or (num_verts,num_verts).
 function edge_value_map(values, lrs::LatticeReactionSystem)
@@ -346,29 +187,12 @@
         speciesmap(reactionsystem(lrs))[spat_rates[1]] => spat_rates[2] for spat_rates in transport_rates_speciesmap
     ]
 end
-=======
-# For a set of input values on the given forms, and their symbolics, convert into a dictionary.
-vals_to_dict(syms::Vector, vals::Vector{<:Vector}) = Dict(zip(syms, vals))
-# Produces a dictionary with all parameter values.
-function param_dict(vert_ps, edge_ps, lrs)
-    merge(vals_to_dict(vertex_parameters(lrs), vert_ps),
-        vals_to_dict(edge_parameters(lrs), edge_ps))
-end
-
-# Computes the transport rates and stores them in a desired format 
-# (a Dictionary from species index to rates across all edges).
-function compute_all_transport_rates(vert_ps::Vector{Vector{Float64}},
-        edge_ps::Vector{Vector{Float64}}, lrs::LatticeReactionSystem)
-    # Creates a dict, allowing us to access the values of wll parameters.
-    p_val_dict = param_dict(vert_ps, edge_ps, lrs)
->>>>>>> cc2f95f1
 
 # Computes the transport rates for all species with transportation rates. Output is a map
 # taking each species' symbolics form to its transportation rates across all edges.
 function compute_all_transport_rates(p_val_dict, lrs::LatticeReactionSystem)
     # For all species with transportation, compute their transportation rate (across all edges). 
     # This is a vector, pairing each species to these rates.
-<<<<<<< HEAD
     unsorted_rates = [s => compute_transport_rates(s, p_val_dict, lrs) for s in spatial_species(lrs)] 
     
     # Sorts all the species => rate pairs according to their species index in species(lrs).
@@ -382,35 +206,10 @@
 function compute_transport_rates(s::BasicSymbolic{Real}, p_val_dict, lrs::LatticeReactionSystem)
     # Find parameters involved in the rate and create a function evaluating the rate law.
     rate_law = get_transport_rate_law(s, lrs)
-=======
-    unsorted_rates = [s => compute_transport_rates(
-                          get_transport_rate_law(s, lrs), p_val_dict, lrs.num_edges)
-                      for s in spatial_species(lrs)]
-
-    # Sorts all the species => rate pairs according to their species index in species(::ReactionSystem).
-    return sort(unsorted_rates; by = rate -> findfirst(isequal(rate[1]), species(lrs)))
-end
-# For a species, retrieves the symbolic expression for its transportation rate
-# (likely only a single parameter, such as `D`, but could be e.g. L*D, where L and D are parameters).
-# We could allows several transportation reactions for one species and simply sum them though, easy change.
-function get_transport_rate_law(s::BasicSymbolic{Real}, lrs::LatticeReactionSystem)
-    rates = filter(sr -> isequal(s, sr.species), lrs.spatial_reactions)
-    (length(rates) > 1) && error("Species $s have more than one diffusion reaction.")
-    return rates[1].rate
-end
-# For the numeric expression describing the rate of transport (likely only a single parameter, e.g. `D`), 
-# and the values of all our parameters, computes the transport rate(s).
-# If all parameters the rate depend on are uniform all edges, this becomes a length 1 vector.
-# Else a vector with each value corresponding to the rate at one specific edge.
-function compute_transport_rates(rate_law::Num,
-        p_val_dict::Dict{BasicSymbolic{Real}, Vector{Float64}}, num_edges::Int64)
-    # Finds parameters involved in rate and create a function evaluating the rate law.
->>>>>>> cc2f95f1
     relevant_ps = Symbolics.get_variables(rate_law)
     rate_law_func = drop_expr(@RuntimeGeneratedFunction(build_function(
         rate_law, relevant_ps...)))
 
-<<<<<<< HEAD
     # If all these parameters are spatially uniform, the rates become a size (1,1) sparse matrix.
     # Else, the rates become a size (num_verts,num_verts) sparse matrix.
     if all(size(p_val_dict[p]) == (1,1) for p in relevant_ps)  
@@ -432,30 +231,6 @@
 function get_transport_rate_law(s::BasicSymbolic{Real}, lrs::LatticeReactionSystem)
     rates = filter(sr -> isequal(s, sr.species), spatial_reactions(lrs))
     return sum(getfield.(rates, :rate))
-=======
-    # If all these parameters are spatially uniform. `rates` becomes a vector with 1 value.
-    if all(length(p_val_dict[P]) == 1 for P in relevant_ps)
-        return [rate_law_func([p_val_dict[p][1] for p in relevant_ps]...)]
-        # If at least on parameter the rate depends on have a value varying across all edges,
-        # we have to compute one rate value for each edge.
-    else
-        return [rate_law_func([get_component_value(p_val_dict[p], idxE)
-                               for p in relevant_ps]...)
-                for idxE in 1:num_edges]
-    end
-end
-
-# Creates a map, taking each species (with transportation) to its transportation rate.
-# The species is represented by its index (in species(lrs). 
-# If the rate is uniform across all edges, the vector will be length 1 (with this value),
-# else there will be a separate value for each edge.
-# Pair{Int64, Vector{T}}[] is required in case vector is empty (otherwise it becomes Any[], causing type error later).
-function make_sidxs_to_transrate_map(vert_ps::Vector{Vector{Float64}},
-        edge_ps::Vector{Vector{T}}, lrs::LatticeReactionSystem) where {T}
-    transport_rates_speciesmap = compute_all_transport_rates(vert_ps, edge_ps, lrs)
-    return Pair{Int64, Vector{T}}[speciesmap(lrs.rs)[spat_rates[1]] => spat_rates[2]
-                                  for spat_rates in transport_rates_speciesmap]
->>>>>>> cc2f95f1
 end
 
 ### Accessing Unknown & Parameter Array Values ###
@@ -468,7 +243,6 @@
 
 # Gets the index in the u array of species s in vertex vert (when there are num_species species).
 get_index(vert::Int64, s::Int64, num_species::Int64) = (vert - 1) * num_species + s
-<<<<<<< HEAD
 # Gets the indices in the u array of all species in vertex vert (when there are num_species species).
 get_indexes(vert::Int64, num_species::Int64) = ((vert - 1) * num_species + 1):(vert * num_species)
 
@@ -493,50 +267,6 @@
 # Finds the transportation rate for a specific species, LatticeTransportODEf struct, and edge.
 function get_transport_rate(trans_s_idx::Int64, f_func::LatticeTransportODEf, edge::Pair{Int64,Int64})
     get_transport_rate(f_func.transport_rates[trans_s_idx][2], edge, f_func.t_rate_idx_types[trans_s_idx])
-=======
-# Gets the indexes in the u array of all species in vertex vert (when their are num_species species).
-function get_indexes(vert::Int64, num_species::Int64)
-    return ((vert - 1) * num_species + 1):(vert * num_species)
-end
-
-# For vectors of length 1 or n, we want to get value idx (or the one value, if length is 1).
-# This function gets that. Here:
-# - values is the vector with the values of the component across all locations
-#   (where the internal vectors may or may not be of size 1).
-# - component_idx is the initial condition species/vertex parameter/edge parameters's index.
-#   This is predominantly used for parameters, for initial conditions,
-#   it is only used once (at initialisation) to re-process the input vector.
-# - location_idx is the index of the vertex or edge for which we wish to access a initial condition or parameter values.
-# The first two function takes the full value vector, and call the function of at the components specific index.
-function get_component_value(values::Vector{<:Vector}, component_idx::Int64,
-        location_idx::Int64)
-    return get_component_value(values[component_idx], location_idx)
-end
-# Sometimes we have pre-computed, for each component, whether it's vector is length 1 or not.
-# This is stored in location_types.
-function get_component_value(values::Vector{<:Vector}, component_idx::Int64,
-        location_idx::Int64, location_types::Vector{Bool})
-    return get_component_value(values[component_idx], location_idx,
-        location_types[component_idx])
-end
-# For a components value (which is a vector of either length 1 or some other length), retrieves its value.
-function get_component_value(values::Vector{<:Number}, location_idx::Int64)
-    return get_component_value(values, location_idx, length(values) == 1)
-end
-# Again, the location type (length of the value vector) may be pre-computed.
-function get_component_value(values::Vector{<:Number}, location_idx::Int64,
-        location_type::Bool)
-    return location_type ? values[1] : values[location_idx]
-end
-
-# Converts a vector of vectors to a long vector.
-# These are used when the initial condition is converted to a single vector (from vector of vector form).
-function expand_component_values(values::Vector{<:Vector}, n)
-    return vcat([get_component_value.(values, comp) for comp in 1:n]...)
-end
-function expand_component_values(values::Vector{<:Vector}, n, location_types::Vector{Bool})
-    return vcat([get_component_value.(values, comp, location_types) for comp in 1:n]...)
->>>>>>> cc2f95f1
 end
 
 # Updates the internal work_ps vector for a given vertex. Updates only the parameters that 
@@ -545,19 +275,11 @@
 function update_work_vert_ps!(work_ps::Vector{S}, vert_p_idxs::Vector{Int64}, all_ps::Vector{T}, 
                               vert::Int64, vert_ps_idx_types::Vector{Bool}) where {S,T}
     # Loops through all parameters.
-<<<<<<< HEAD
     for (idx,loc_type) in enumerate(vert_ps_idx_types)
         # If the parameter is uniform across the spatial structure, it will have a length-1 value vector
         # (which value we write to the work vector).
         # Else, we extract it value at the specific location.
         work_ps[vert_p_idxs[idx]] = (loc_type ? all_ps[vert_p_idxs[idx]][1] : all_ps[vert_p_idxs[idx]][vert])   
-=======
-    for (idx, loc_type) in enumerated_vert_ps_idx_types
-        # If the parameter is uniform across the spatial structure, it will have a length-1 value vector
-        # (which value we write to the work vector).
-        # Else, we extract it value at the specific location.
-        work_vert_ps[idx] = (loc_type ? vert_ps[idx][1] : vert_ps[idx][comp])
->>>>>>> cc2f95f1
     end
 end
 # Input is either a LatticeTransportODEf or LatticeTransportODEjac function (which fields we pass on).
@@ -573,13 +295,8 @@
 
 # Expands a u0/p information stored in Vector{Vector{}} for to Matrix form
 # (currently only used in Spatial Jump systems).
-<<<<<<< HEAD
 function matrix_expand_component_values(values::Vector{<:Vector}, n::Int64)
     reshape(expand_component_values(values, n), length(values), n)
-=======
-function matrix_expand_component_values(values::Vector{<:Vector}, n)
-    return reshape(expand_component_values(values, n), length(values), n)
->>>>>>> cc2f95f1
 end
 
 # For an expression, computes its values using the provided state and parameter vectors.
@@ -602,27 +319,16 @@
     if !has_spatial_edge_component(exp, lrs, edge_ps)
         return [exp_func([sym_val_dict[sym][1] for sym in relevant_syms]...)]
     end
-<<<<<<< HEAD
     return [exp_func([get_component_value(sym_val_dict[sym], idxE) for sym in relevant_syms]...) 
                                                                             for idxE in 1:num_edges(lrs)]
-=======
-    return [exp_func([get_component_value(sym_val_dict[sym], idxE) for sym in relevant_syms]...)
-            for idxE in 1:(lrs.num_edges)]
->>>>>>> cc2f95f1
 end
 
 # For an expression, computes its values using the provided state and parameter vectors.
 # The expression is assumed to be valid in vertexes (and can have vertex parameter and state components).
 # If at least one component is non-uniform, output is a vector of length equal to the number of vertexes.
 # If all components are uniform, the output is a length one vector.
-<<<<<<< HEAD
 function compute_vertex_value(exp, lrs::LatticeReactionSystem; u=nothing, vert_ps=nothing)
     # Finds the symbols in the expression. Checks that all correspond to unknowns or vertex parameters.
-=======
-function compute_vertex_value(
-        exp, lrs::LatticeReactionSystem; u = nothing, vert_ps = nothing)
-    # Finds the symbols in the expression. Checks that all correspond to states or vertex parameters.
->>>>>>> cc2f95f1
     relevant_syms = Symbolics.get_variables(exp)
     if any(any(isequal(sym) in edge_parameters(lrs)) for sym in relevant_syms)
         error("An edge parameter was encountered in expressions: $exp. Here, on vertex-based components are expected.")
@@ -649,13 +355,8 @@
     if !has_spatial_vertex_component(exp, lrs; u, vert_ps)
         return [exp_func([sym_val_dict[sym][1] for sym in relevant_syms]...)]
     end
-<<<<<<< HEAD
     return [exp_func([get_component_value(sym_val_dict[sym], idxV) for sym in relevant_syms]...) 
                                                                             for idxV in 1:num_verts(lrs)]
-=======
-    return [exp_func([get_component_value(sym_val_dict[sym], idxV) for sym in relevant_syms]...)
-            for idxV in 1:(lrs.num_verts)]
->>>>>>> cc2f95f1
 end
 
 ### System Property Checks ###
