--- conflicted
+++ resolved
@@ -61,11 +61,7 @@
     for (rxidx, rx) in enumerate(get_rxs(rs))
         # check this reaction should be treated as an ODE
         !((physical_scales === nothing) ||
-<<<<<<< HEAD
             (physical_scales[rxidx] == PhysicalScale.ODE)) && continue
-=======
-          (physical_scales[rxidx] == PhysicalScale.ODE)) && continue
->>>>>>> b5c552c8
 
         rl = oderatelaw(rx; combinatoric_ratelaw = combinatoric_ratelaws,
             expand_catalyst_funs)
@@ -530,13 +526,9 @@
 """
 function make_rre_ode(rs::ReactionSystem; name = nameof(rs),
         combinatoric_ratelaws = get_combinatoric_ratelaws(rs),
-        include_zero_odes = true, remove_conserved = false, checks = false,
-        default_u0 = Dict(), default_p = Dict(),
-<<<<<<< HEAD
-        defaults = merge(Dict(default_u0), Dict(default_p)), expand_catalyst_funs = true,
-=======
-        defaults = _merge(Dict(default_u0), Dict(default_p)), expand_catalyst_funs = true,
->>>>>>> b5c552c8
+        include_zero_odes = true, remove_conserved = false, checks = false, 
+        default_u0 = Dict(), default_p = Dict(), 
+        defaults = _merge(Dict(default_u0), Dict(default_p)), expand_catalyst_funs = true, 
         kwargs...)
     # Error checks.
     iscomplete(rs) || error(COMPLETENESS_ERROR)
@@ -603,12 +595,8 @@
 function make_rre_algeqs(rs::ReactionSystem; name = nameof(rs),
         combinatoric_ratelaws = get_combinatoric_ratelaws(rs),
         remove_conserved = false, conseqs_remake_warn = true, checks = false,
-        default_u0 = Dict(), default_p = Dict(),
-<<<<<<< HEAD
-        defaults = merge(Dict(default_u0), Dict(default_p)),
-=======
+        default_u0 = Dict(), default_p = Dict(), 
         defaults = _merge(Dict(default_u0), Dict(default_p)),
->>>>>>> b5c552c8
         all_differentials_permitted = false, expand_catalyst_funs = true, kwargs...)
     # Error checks.
     iscomplete(rs) || error(COMPLETENESS_ERROR)
@@ -622,15 +610,7 @@
     ists, ispcs = get_indep_sts(fullrs, remove_conserved)
     eqs = assemble_drift(fullrs, ispcs; combinatoric_ratelaws, remove_conserved,
         as_odes = false, include_zero_odes = false, expand_catalyst_funs)
-<<<<<<< HEAD
-    eqs, us, ps, obs, defs, initeqs = addconstraints!(eqs, fullrs, ists, ispcs;
-=======
-    eqs, us,
-    ps,
-    obs,
-    defs,
-    initeqs = addconstraints!(eqs, fullrs, ists, ispcs;
->>>>>>> b5c552c8
+    eqs, us, ps, obs, defs, initeqs = addconstraints!(eqs, fullrs, ists, ispcs; 
         remove_conserved, treat_conserved_as_eqs = true)
 
     # Throws a warning if there are differential equations in non-standard format.
@@ -698,13 +678,9 @@
 function make_cle_sde(rs::ReactionSystem;
         name = nameof(rs), combinatoric_ratelaws = get_combinatoric_ratelaws(rs),
         include_zero_odes = true, checks = false, remove_conserved = false,
-        default_u0 = Dict(), default_p = Dict(),
-<<<<<<< HEAD
-        defaults = merge(Dict(default_u0), Dict(default_p)),
-=======
+        default_u0 = Dict(), default_p = Dict(), 
         defaults = _merge(Dict(default_u0), Dict(default_p)),
->>>>>>> b5c552c8
-        expand_catalyst_funs = true,
+        expand_catalyst_funs = true, 
         kwargs...)
     # Error checks.
     iscomplete(rs) || error(COMPLETENESS_ERROR)
@@ -792,11 +768,7 @@
 function make_sck_jump(rs::ReactionSystem; name = nameof(rs),
         combinatoric_ratelaws = get_combinatoric_ratelaws(rs),
         remove_conserved = nothing, checks = false, default_u0 = Dict(), default_p = Dict(),
-<<<<<<< HEAD
-        defaults = merge(Dict(default_u0), Dict(default_p)), expand_catalyst_funs = true,
-=======
-        defaults = _merge(Dict(default_u0), Dict(default_p)), expand_catalyst_funs = true,
->>>>>>> b5c552c8
+        defaults = _merge(Dict(default_u0), Dict(default_p)), expand_catalyst_funs = true, 
         save_positions = (true, true), physical_scales = nothing, kwargs...)
     iscomplete(rs) || error(COMPLETENESS_ERROR)
     spatial_convert_err(rs::ReactionSystem, JumpSystem)
@@ -818,21 +790,12 @@
         physical_scales, save_positions)
     ists, ispcs = get_indep_sts(flatrs)
 
-<<<<<<< HEAD
-    # handle coupled ODEs and BC species
-=======
     # handle coupled ODEs and BC species    
->>>>>>> b5c552c8
-    if (PhysicalScale.ODE in unique_scales) || has_nonreactions(flatrs)
-        odeeqs = assemble_drift(flatrs, ispcs; combinatoric_ratelaws,
+    if (PhysicalScale.ODE in unique_scales) || has_nonreactions(flatrs)       
+        odeeqs = assemble_drift(flatrs, ispcs; combinatoric_ratelaws, 
             remove_conserved = false, physical_scales, include_zero_odes = true)
         append!(eqs, odeeqs)
-<<<<<<< HEAD
-        eqs, us, ps, obs, defs = addconstraints!(eqs, flatrs, ists, ispcs;
-=======
-        eqs, us, ps,
-        obs, defs = addconstraints!(eqs, flatrs, ists, ispcs;
->>>>>>> b5c552c8
+        eqs, us, ps, obs, defs = addconstraints!(eqs, flatrs, ists, ispcs; 
             remove_conserved = false)
     else
         any(isbc, get_unknowns(flatrs)) &&
@@ -916,12 +879,8 @@
         remove_conserved = false, conseqs_remake_warn = true, checks = false,
         check_length = false, expand_catalyst_funs = true,
         structural_simplify = false, all_differentials_permitted = false, kwargs...)
-<<<<<<< HEAD
-    nlsys = make_rre_algeqs(rs; name, combinatoric_ratelaws, checks,
-=======
-    nlsys = convert(NonlinearSystem, rs; name, combinatoric_ratelaws, checks,
->>>>>>> b5c552c8
-        all_differentials_permitted, remove_conserved, conseqs_remake_warn,
+    nlsys = convert(NonlinearSystem, rs; name, combinatoric_ratelaws, checks, 
+        all_differentials_permitted, remove_conserved, conseqs_remake_warn, 
         expand_catalyst_funs)
     nlsys = structural_simplify ? MT.structural_simplify(nlsys) : complete(nlsys)
     prob_cond = (p isa DiffEqBase.NullParameters) ? u0 : merge(Dict(u0), Dict(p))
@@ -936,11 +895,7 @@
         include_zero_odes = true, checks = false, check_length = false,
         remove_conserved = false, structural_simplify = false,
         expand_catalyst_funs = true, kwargs...)
-<<<<<<< HEAD
-    sde_sys = make_cle_sde(rs; name, combinatoric_ratelaws, expand_catalyst_funs,
-=======
-    sde_sys = convert(SDESystem, rs; name, combinatoric_ratelaws, expand_catalyst_funs,
->>>>>>> b5c552c8
+    sde_sys = convert(SDESystem, rs; name, combinatoric_ratelaws, expand_catalyst_funs, 
         include_zero_odes, checks, remove_conserved)
 
     # Handles potential differential algebraic equations (which requires `structural_simplify`).
@@ -1031,21 +986,12 @@
         name = nameof(rs), combinatoric_ratelaws = get_combinatoric_ratelaws(rs),
         checks = false, physical_scales = nothing, expand_catalyst_funs = true,
         save_positions = (true, true), remake_warn = true, kwargs...)
-<<<<<<< HEAD
-    jsys = complete(make_sck_jump(rs; name, combinatoric_ratelaws, checks,
+    jsys = complete(convert(JumpSystem, rs; name, combinatoric_ratelaws, checks, 
         physical_scales, expand_catalyst_funs, save_positions))
 
-    if MT.has_variableratejumps(jsys) || MT.has_equations(jsys) ||
+    if MT.has_variableratejumps(jsys) || MT.has_equations(jsys) || 
             !isempty(MT.continuous_events(jsys))
-        prob = ODEProblem(jsys, merge(Dict(u0), Dict(p)), tspan; kwargs...)
-=======
-    jsys = complete(convert(JumpSystem, rs; name, combinatoric_ratelaws, checks,
-        physical_scales, expand_catalyst_funs, save_positions))
-
-    if MT.has_variableratejumps(jsys) || MT.has_equations(jsys) ||
-       !isempty(MT.continuous_events(jsys))
         prob = ODEProblem(jsys, u0, tspan, p; kwargs...)
->>>>>>> b5c552c8
         if remake_warn
             @warn "JumpInputs has detected the system includes ODEs, variable rate jumps, or continuous events. Please note that currently remake does not work for such problems, and both JumpInputs and then JumpProblem must be called again if you wish to change any parameter or initial condition values. This warning can be disabled by passing JumpInputs the keyword argument `remake_warn = false`."
         end
@@ -1077,11 +1023,7 @@
     Base.depwarn("DiscreteProblem(rn::ReactionSystem, ...) is deprecated and will be \
         removed in Catalyst 16. Use JumpInputs(rn, ...) instead.",
         :DiscreteProblem)
-<<<<<<< HEAD
-    jsys = make_sck_jump(rs; name, combinatoric_ratelaws, checks,
-=======
-    jsys = convert(JumpSystem, rs; name, combinatoric_ratelaws, checks,
->>>>>>> b5c552c8
+    jsys = convert(JumpSystem, rs; name, combinatoric_ratelaws, checks, 
         expand_catalyst_funs)
     jsys = complete(jsys)
     return DiscreteProblem(jsys, u0, tspan, p, args...; kwargs...)
@@ -1093,14 +1035,10 @@
         p = DiffEqBase.NullParameters(), aggregator = JumpProcesses.NullAggregator(), args...;
         name = nameof(rs), combinatoric_ratelaws = get_combinatoric_ratelaws(rs),
         expand_catalyst_funs = true, checks = false, kwargs...)
-<<<<<<< HEAD
-    jsys = make_sck_jump(rs; name, combinatoric_ratelaws,
-=======
     Base.depwarn("JumpProblem(rn::ReactionSystem, prob, ...) is \
         deprecated and will be removed in Catalyst 16. Use \
         JumpProblem(JumpInputs(rn, ...), ...) instead.", :JumpProblem)
-    jsys = convert(JumpSystem, rs; name, combinatoric_ratelaws,
->>>>>>> b5c552c8
+    jsys = convert(JumpSystem, rs; name, combinatoric_ratelaws, 
         expand_catalyst_funs, checks)
     jsys = complete(jsys)
     prob_cond = (p isa DiffEqBase.NullParameters) ? u0 : merge(Dict(u0), Dict(p))
