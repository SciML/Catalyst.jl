--- conflicted
+++ resolved
@@ -726,15 +726,6 @@
         p = DiffEqBase.NullParameters(), args...;
         name = nameof(rs), include_zero_odes = true,
         combinatoric_ratelaws = get_combinatoric_ratelaws(rs),
-<<<<<<< HEAD
-        remove_conserved = false, remove_conserved_warn = true, checks = false,
-        check_length = false, structural_simplify = remove_conserved, 
-        all_differentials_permitted = false,  kwargs...)
-    nlsys = convert(NonlinearSystem, rs; name, combinatoric_ratelaws, include_zero_odes,
-        checks, all_differentials_permitted, remove_conserved, remove_conserved_warn)
-    nlsys = structural_simplify ? MT.structural_simplify(nlsys) : complete(nlsys)
-    return NonlinearProblem(nlsys, u0, p, args...; check_length, kwargs...)
-=======
         remove_conserved = false, checks = false, check_length = false, 
         all_differentials_permitted = false, kwargs...)
     nlsys = convert(NonlinearSystem, rs; name, combinatoric_ratelaws, include_zero_odes,
@@ -742,7 +733,6 @@
     nlsys = complete(nlsys)
     return NonlinearProblem(nlsys, u0, p, args...; check_length,
         kwargs...)
->>>>>>> 61f1fcd0
 end
 
 # SDEProblem from AbstractReactionNetwork
