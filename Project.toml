--- conflicted
+++ resolved
@@ -23,10 +23,7 @@
 Compat = "3.0"
 DiffEqBase = "6"
 DiffEqJump = "6"
-<<<<<<< HEAD
-Latexify = ">= 0.11"
 Parameters = "0.12"
-=======
 HomotopyContinuation = "1.2"
 SymEngine = "0.7"
 MacroTools = "0.5"
@@ -34,7 +31,6 @@
 Latexify = "0.11, 0.12"
 Reexport = "0.2"
 RecipesBase = "0.7"
->>>>>>> c10ca906
 julia = "1"
 
 [extras]
