--- conflicted
+++ resolved
@@ -21,14 +21,10 @@
 [compat]
 DiffEqBase = "6"
 DiffEqJump = "6"
-<<<<<<< HEAD
 DynamicPolynomials = "0.3"
-Latexify = ">= 0.11"
-=======
 Latexify = "0.11, 0.12"
 Reexport = "0.2"
 RecipesBase = "0.7"
->>>>>>> 867e20fa
 julia = "1"
 
 [extras]
