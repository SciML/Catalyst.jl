--- conflicted
+++ resolved
@@ -2,7 +2,6 @@
 
 ## Catalyst unreleased (master branch)
 
-<<<<<<< HEAD
 The expansion of `ReactionSystem` models to spatial lattices have been enabled. Here follows a 
 simple example where a Brusselator model is expanded to a 20x20 grid of compartments, with diffusion
 for species X, and then simulated using ODEs. Finally, an animation of the simulation is created.
@@ -32,12 +31,11 @@
 ```
 The addition of spatial modelling in Catalyst contain a large number of new features, all which are
 described in the [corresponding documentation](https://docs.sciml.ai/Catalyst/stable/spatial_modelling/lattice_reaction_systems/).
-=======
+
 ## Catalyst 14.0.1
 Bug fix to address that independent variables, like time, should now be `@parameters` 
 according to MTKv9. Converted internal time variables to consistently use `default_t()` 
 to hopefully avoid such issues going forward.
->>>>>>> e234a40d
 
 ## Catalyst 14.0
 
