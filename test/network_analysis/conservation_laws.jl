### Prepares Tests ###

# Fetch packages.
using Catalyst, JumpProcesses, LinearAlgebra, NonlinearSolve, OrdinaryDiffEq, SteadyStateDiffEq, StochasticDiffEq, Test

# Sets stable rng number.
using StableRNGs
rng = StableRNG(123456)
seed = rand(rng, 1:100)

# Fetch test networks.
include("../test_networks.jl")

# Except where we test the warnings, we do not want to print this warning.
remove_conserved_warn = false

### Basic Tests ###

# Tests basic functionality on system with known conservation laws.
let
    rn = @reaction_network begin
        (1, 2), A + B <--> C
        (3, 2), D <--> E
        (0.1, 0.2), E <--> F
        6, F --> G
        7, H --> G
        5, 0 --> K
        3, A + B --> Z + C
    end

    S = netstoichmat(rn)
    C = conservationlaws(S)
    @test size(C, 1) == 3
    b = [0, 0, 0, 1, 1, 1, 1, 1, 0, 0]
    @test any(b == C[i, :] for i in 1:size(C, 1))

    # For the A + B <--> C subsystem one of these must occur
    # as a conservation law.
    D = [1 -1 0 0 0 0 0 0 0 0;
         -1 1 0 0 0 0 0 0 0 0
         0 1 1 0 0 0 0 0 0 0]
    @test any(D[j, :] == C[i, :] for i in 1:size(C, 1), j in 1:size(D, 1))

    C = conservationlaws(rn)
    @test size(C, 1) == 3
    @test Catalyst.get_networkproperties(rn).nullity == 3
    @test any(b == C[i, :] for i in 1:size(C, 1))
    @test any(D[j, :] == C[i, :] for i in 1:size(C, 1), j in 1:size(D, 1))
end

# Tests conservation law computation on large number of networks where we know which have conservation laws.
let
    # networks for whch we know there is no conservation laws.
    Cs_standard = map(conservationlaws, reaction_networks_standard)
    Cs_hill = map(conservationlaws, reaction_networks_hill)
    @test all(size(C, 1) == 0 for C in Cs_standard)
    @test all(size(C, 1) == 0 for C in Cs_hill)

    # Networks for which there are known conservation laws (stored in `reaction_network_conslaws`).
    function consequiv(A, B)
        rank([A; B]) == rank(A) == rank(B)
    end
    Cs_constraint = map(conservationlaws, reaction_networks_conserved)
    @test all(consequiv.(Matrix{Int}.(Cs_constraint), reaction_network_conslaws))
end

# Tests additional conservation law-related functions.
let
    rn = @reaction_network begin
        (k1, k2), X1 <--> X2
        (k3, k4), X3 <--> X4
    end
    cons_laws = conservationlaws(rn)
    cons_eqs = conservedequations(rn)
    cons_laws_constants = conservationlaw_constants(rn)
    conserved_quantity = conservedquantities(cons_laws[1, :], unknowns(rn)[1])

    @test sum(cons_laws) == 4
    @test size(cons_laws) == (2, 4)
    @test length(cons_eqs) == 2
    @test length(conserved_quantity) == 4
    @test length(cons_laws_constants) == 2
    @test count(isequal.(conserved_quantity, Num(0))) == 2
end

# Tests that `conservationlaws`'s caches something.
let 
    # Creates network with/without cached conservation laws.
    rn = @reaction_network rn begin
        (k1,k2), X1 <--> X2
    end
    rn_cached = deepcopy(rn)
    conservationlaws(rn_cached)
    
    # Checks that equality is correct (currently equality does not consider network property caching).
    @test rn_cached == rn
    @test Catalyst.get_networkproperties(rn_cached) != Catalyst.get_networkproperties(rn)
end

### Simulation & Solving Tests ###

# Test conservation law elimination.
let
    # Declares the model
    rn = @reaction_network begin
        (k1, k2), A + B <--> C
        (m1, m2), D <--> E
        b12, F1 --> F2
        b23, F2 --> F3
        b31, F3 --> F1
    end
    @unpack A, B, C, D, E, F1, F2, F3, k1, k2, m1, m2, b12, b23, b31 = rn
    sps = species(rn)
    u0 = [A => 10.0, B => 10.0, C => 0.0, D => 10.0, E => 0.0, F1 => 8.0, F2 => 0.0,
        F3 => 0.0]
    p = [k1 => 1.0, k2 => 0.1, m1 => 1.0, m2 => 2.0, b12 => 1.0, b23 => 2.0, b31 => 0.1]
    tspan = (0.0, 20.0)

    # Simulates model using ODEs and checks that simulations are identical.
    osys = complete(convert(ODESystem, rn; remove_conserved = true, remove_conserved_warn))
    oprob1 = ODEProblem(osys, u0, tspan, p)
    oprob2 = ODEProblem(rn, u0, tspan, p)
    oprob3 = ODEProblem(rn, u0, tspan, p; remove_conserved = true, remove_conserved_warn)
    osol1 = solve(oprob1, Tsit5(); abstol = 1e-8, reltol = 1e-8, saveat= 0.2)
    osol2 = solve(oprob2, Tsit5(); abstol = 1e-8, reltol = 1e-8, saveat= 0.2)
    osol3 = solve(oprob3, Tsit5(); abstol = 1e-8, reltol = 1e-8, saveat= 0.2)
    @test osol1[sps] ≈ osol2[sps] ≈ osol3[sps]

    # Checks that steady states found using nonlinear solving and steady state simulations are identical.
    nsys = complete(convert(NonlinearSystem, rn; remove_conserved = true, remove_conserved_warn))
    nprob1 = NonlinearProblem{true}(nsys, u0, p)
    nprob2 = NonlinearProblem(rn, u0, p)
    nprob3 = NonlinearProblem(rn, u0, p; remove_conserved = true, remove_conserved_warn)
    ssprob1 = SteadyStateProblem{true}(osys, u0, p)
    ssprob2 = SteadyStateProblem(rn, u0, p)
    ssprob3 = SteadyStateProblem(rn, u0, p; remove_conserved = true, remove_conserved_warn)
    nsol1 = solve(nprob1, NewtonRaphson(); abstol = 1e-8)
    # Nonlinear problems cannot find steady states properly without removing conserved species.
    nsol3 = solve(nprob3, NewtonRaphson(); abstol = 1e-8)
    sssol1 = solve(ssprob1, DynamicSS(Tsit5()); abstol = 1e-8, reltol = 1e-8)
    sssol2 = solve(ssprob2, DynamicSS(Tsit5()); abstol = 1e-8, reltol = 1e-8)
    sssol3 = solve(ssprob3, DynamicSS(Tsit5()); abstol = 1e-8, reltol = 1e-8)
    @test nsol1[sps] ≈ nsol3[sps] ≈ sssol1[sps] ≈ sssol2[sps] ≈ sssol3[sps]

    # Creates SDEProblems using various approaches.
    u0_sde = [A => 100.0, B => 20.0, C => 5.0, D => 10.0, E => 3.0, F1 => 8.0, F2 => 2.0,
        F3 => 20.0]
    ssys = complete(convert(SDESystem, rn; remove_conserved = true, remove_conserved_warn))
    sprob1 = SDEProblem(ssys, u0_sde, tspan, p)
    sprob2 = SDEProblem(rn, u0_sde, tspan, p)
    sprob3 = SDEProblem(rn, u0_sde, tspan, p; remove_conserved = true, remove_conserved_warn)

    # Checks that the SDEs f and g function evaluates to the same thing.
    ind_us = ModelingToolkit.get_unknowns(ssys)
    us = ModelingToolkit.get_unknowns(rn)
    ind_uidxs = findall(in(ind_us), us)
    u1 = copy(sprob1.u0)
    u2 = sprob2.u0
    u3 = copy(sprob3.u0)
    du1 = similar(u1)
    du2 = similar(u2)
    du3 = similar(u3)
    g1 = zeros(length(u1), numreactions(rn))
    g2 = zeros(length(u2), numreactions(rn))
    g3 = zeros(length(u3), numreactions(rn))
    sprob1.f(du1, sprob1.u0, sprob1.p, 1.0)
    sprob2.f(du2, sprob2.u0, sprob2.p, 1.0)
    sprob3.f(du3, sprob3.u0, sprob3.p, 1.0)
    @test du1 ≈ du2[ind_uidxs] ≈ du3
    sprob1.g(g1, sprob1.u0, sprob1.p, 1.0)
    sprob2.g(g2, sprob2.u0, sprob2.p, 1.0)
    sprob3.g(g3, sprob3.u0, sprob3.p, 1.0)
    @test g1 ≈ g2[ind_uidxs, :] ≈ g3
end

# Tests simulations for various input types (using X, rn.X, and :X forms).
# Tests that conservation laws can be generated for system with non-default parameter types.
let 
    # Prepares the model.
    rn = @reaction_network rn begin
        @parameters kB::Int64 
        (kB,kD), X + Y <--> XY
    end
    sps = species(rn)
    @unpack kB, kD, X, Y, XY = rn

    # Creates `ODEProblem`s using three types of inputs. Checks that solutions are identical.
    u0_1 = [X => 2.0, Y => 3.0, XY => 4.0]
    u0_2 = [rn.X => 2.0, rn.Y => 3.0, rn.XY => 4.0]
    u0_3 = [:X => 2.0, :Y => 3.0, :XY => 4.0]
    ps = (kB => 2, kD => 1.5)
    oprob1 = ODEProblem(rn, u0_1, 10.0, ps; remove_conserved = true, remove_conserved_warn)
    oprob2 = ODEProblem(rn, u0_2, 10.0, ps; remove_conserved = true, remove_conserved_warn)
    oprob3 = ODEProblem(rn, u0_3, 10.0, ps; remove_conserved = true, remove_conserved_warn)
    @test solve(oprob1)[sps] ≈ solve(oprob2)[sps] ≈ solve(oprob3)[sps]
end

# Tests conservation laws in SDE simulation.
let
    # Creates `SDEProblem`s.
    rn = @reaction_network begin
        (k1,k2), X1 <--> X2
    end
    u0 = Dict([:X1 => 100.0, :X2 => 120.0])
    ps = [:k1 => 0.2, :k2 => 0.15]
    sprob = SDEProblem(rn, u0, 10.0, ps; remove_conserved = true, remove_conserved_warn)

    # Checks that conservation laws hold in all simulations.
    sol = solve(sprob, ImplicitEM(); seed)
    @test sol[:X1] + sol[:X2] ≈ sol[rn.X1 + rn.X2] ≈ fill(u0[:X1] + u0[:X2], length(sol.t))
end

# Checks that the conservation law parameter's value can be changed in simulations.
let 
    # Prepares `ODEProblem`s.
    rn = @reaction_network begin
        (k1,k2), X1 <--> X2
    end
    osys = complete(convert(ODESystem, rn; remove_conserved = true, remove_conserved_warn))
    u0 = [osys.X1 => 1.0, osys.X2 => 1.0]
    ps_1 = [osys.k1 => 2.0, osys.k2 => 3.0]
    ps_2 = [osys.k1 => 2.0, osys.k2 => 3.0, osys.Γ[1] => 4.0]
    oprob1 = ODEProblem(osys, u0, 10.0, ps_1)
    oprob2 = ODEProblem(osys, u0, 10.0, ps_2)

    # Checks that the solutions generates the correct conserved quantities.
    sol1 = solve(oprob1; saveat = 1.0)
    sol2 = solve(oprob2; saveat = 1.0)
    @test all(sol1[osys.X1 + osys.X2] .== 2.0)
    @test all(sol2[osys.X1 + osys.X2] .== 4.0)
end

### Other Tests ###

# Checks that `JumpSystem`s with conservation laws cannot be generated.
let
    rn = @reaction_network begin
        (k1,k2), X1 <--> X2
    end
    @test_throws ArgumentError convert(JumpSystem, rn; remove_conserved = true, remove_conserved_warn)
end

# Checks that `conserved` metadata is added correctly to parameters.
# Checks that the `isconserved` getter function works correctly.
let
    # Creates ODESystem with conserved quantities.
    rs = @reaction_network begin
        (k1,k2), X1 <--> X2
        (k1,k2), Y1 <--> Y2
    end
    osys = convert(ODESystem, rs; remove_conserved = true, remove_conserved_warn)

    # Checks that the correct parameters have the `conserved` metadata.
    @test Catalyst.isconserved(osys.Γ[1])
    @test Catalyst.isconserved(osys.Γ[2])
    @test !Catalyst.isconserved(osys.k1)
    @test !Catalyst.isconserved(osys.k2)
end

<<<<<<< HEAD
# Conservation law simulations for vectorised species.
let 
    # Prepares the model.
    t = default_t()
    @species X(t)[1:2]
    @parameters k[1:2]
    rxs = [
        Reaction(k[1], [X[1]], [X[2]]),
        Reaction(k[2], [X[2]], [X[1]])
    ]
    @named rs = ReactionSystem(rxs, t)
    rs = complete(rs)

    # Checks that simulation reaches known equilibrium
    u0 = [:X => [3.0, 9.0]]
    ps = [:k => [1.0, 2.0]]
    oprob = ODEProblem(rs, u0, (0.0, 1000.0), ps; remove_conserved = true, remove_conserved_warn = false)
    sol = solve(oprob, Vern7())
    @test sol[X[1]] ≈ 8.0
    @test sol[X[2]] ≈ 4.0
=======
# Checks that conservation law elimination warnings are generated in the correct cases.
let
    # Prepare model.
    rn = @reaction_network begin 
        (k1,k2), X1 <--> X2
    end
    u0 = [:X1 => 1.0, :X2 => 2.0]
    tspan = (0.0, 1.0)
    ps = [:k1 => 3.0, :k2 => 4.0]

    # Check warnings in system conversion.
    for XSystem in [ODESystem, SDESystem, NonlinearSystem]
        @test_nowarn convert(XSystem, rn)
        @test_logs (:warn, r"You are creating a system or problem while eliminating conserved quantities. Please *") convert(XSystem, rn; remove_conserved = true)
        @test_nowarn convert(XSystem, rn; remove_conserved_warn = false)
        @test_nowarn convert(XSystem, rn; remove_conserved = true, remove_conserved_warn = false)
    end

    # Checks during problem creation (separate depending on whether they have a time span or not).
    for XProblem in [ODEProblem, SDEProblem]
        @test_nowarn XProblem(rn, u0, tspan, ps)
        @test_logs (:warn, r"You are creating a system or problem while eliminating conserved quantities. Please *") XProblem(rn, u0, tspan, ps; remove_conserved = true)
        @test_nowarn XProblem(rn, u0, tspan, ps; remove_conserved_warn = false)
        @test_nowarn XProblem(rn, u0, tspan, ps; remove_conserved = true, remove_conserved_warn = false)
    end
    for XProblem in [NonlinearProblem, SteadyStateProblem]
        @test_nowarn XProblem(rn, u0, ps)
        @test_logs (:warn, r"You are creating a system or problem while eliminating conserved quantities. Please *") XProblem(rn, u0, ps; remove_conserved = true)
        @test_nowarn XProblem(rn, u0, ps; remove_conserved_warn = false)
        @test_nowarn XProblem(rn, u0, ps; remove_conserved = true, remove_conserved_warn = false)
    end
>>>>>>> 3893ddc2
end<|MERGE_RESOLUTION|>--- conflicted
+++ resolved
@@ -257,7 +257,39 @@
     @test !Catalyst.isconserved(osys.k2)
 end
 
-<<<<<<< HEAD
+# Checks that conservation law elimination warnings are generated in the correct cases.
+let
+    # Prepare model.
+    rn = @reaction_network begin 
+        (k1,k2), X1 <--> X2
+    end
+    u0 = [:X1 => 1.0, :X2 => 2.0]
+    tspan = (0.0, 1.0)
+    ps = [:k1 => 3.0, :k2 => 4.0]
+
+    # Check warnings in system conversion.
+    for XSystem in [ODESystem, SDESystem, NonlinearSystem]
+        @test_nowarn convert(XSystem, rn)
+        @test_logs (:warn, r"You are creating a system or problem while eliminating conserved quantities. Please *") convert(XSystem, rn; remove_conserved = true)
+        @test_nowarn convert(XSystem, rn; remove_conserved_warn = false)
+        @test_nowarn convert(XSystem, rn; remove_conserved = true, remove_conserved_warn = false)
+    end
+
+    # Checks during problem creation (separate depending on whether they have a time span or not).
+    for XProblem in [ODEProblem, SDEProblem]
+        @test_nowarn XProblem(rn, u0, tspan, ps)
+        @test_logs (:warn, r"You are creating a system or problem while eliminating conserved quantities. Please *") XProblem(rn, u0, tspan, ps; remove_conserved = true)
+        @test_nowarn XProblem(rn, u0, tspan, ps; remove_conserved_warn = false)
+        @test_nowarn XProblem(rn, u0, tspan, ps; remove_conserved = true, remove_conserved_warn = false)
+    end
+    for XProblem in [NonlinearProblem, SteadyStateProblem]
+        @test_nowarn XProblem(rn, u0, ps)
+        @test_logs (:warn, r"You are creating a system or problem while eliminating conserved quantities. Please *") XProblem(rn, u0, ps; remove_conserved = true)
+        @test_nowarn XProblem(rn, u0, ps; remove_conserved_warn = false)
+        @test_nowarn XProblem(rn, u0, ps; remove_conserved = true, remove_conserved_warn = false)
+    end
+end
+
 # Conservation law simulations for vectorised species.
 let 
     # Prepares the model.
@@ -278,37 +310,4 @@
     sol = solve(oprob, Vern7())
     @test sol[X[1]] ≈ 8.0
     @test sol[X[2]] ≈ 4.0
-=======
-# Checks that conservation law elimination warnings are generated in the correct cases.
-let
-    # Prepare model.
-    rn = @reaction_network begin 
-        (k1,k2), X1 <--> X2
-    end
-    u0 = [:X1 => 1.0, :X2 => 2.0]
-    tspan = (0.0, 1.0)
-    ps = [:k1 => 3.0, :k2 => 4.0]
-
-    # Check warnings in system conversion.
-    for XSystem in [ODESystem, SDESystem, NonlinearSystem]
-        @test_nowarn convert(XSystem, rn)
-        @test_logs (:warn, r"You are creating a system or problem while eliminating conserved quantities. Please *") convert(XSystem, rn; remove_conserved = true)
-        @test_nowarn convert(XSystem, rn; remove_conserved_warn = false)
-        @test_nowarn convert(XSystem, rn; remove_conserved = true, remove_conserved_warn = false)
-    end
-
-    # Checks during problem creation (separate depending on whether they have a time span or not).
-    for XProblem in [ODEProblem, SDEProblem]
-        @test_nowarn XProblem(rn, u0, tspan, ps)
-        @test_logs (:warn, r"You are creating a system or problem while eliminating conserved quantities. Please *") XProblem(rn, u0, tspan, ps; remove_conserved = true)
-        @test_nowarn XProblem(rn, u0, tspan, ps; remove_conserved_warn = false)
-        @test_nowarn XProblem(rn, u0, tspan, ps; remove_conserved = true, remove_conserved_warn = false)
-    end
-    for XProblem in [NonlinearProblem, SteadyStateProblem]
-        @test_nowarn XProblem(rn, u0, ps)
-        @test_logs (:warn, r"You are creating a system or problem while eliminating conserved quantities. Please *") XProblem(rn, u0, ps; remove_conserved = true)
-        @test_nowarn XProblem(rn, u0, ps; remove_conserved_warn = false)
-        @test_nowarn XProblem(rn, u0, ps; remove_conserved = true, remove_conserved_warn = false)
-    end
->>>>>>> 3893ddc2
 end