--- conflicted
+++ resolved
@@ -124,14 +124,13 @@
     @test osol1[sps] ≈ osol2[sps] ≈ osol3[sps]
 
     # Checks that steady states found using nonlinear solving and steady state simulations are identical.
-<<<<<<< HEAD
-    nsys = complete(convert(NonlinearSystem, rn; remove_conserved = true, remove_conserved_warn))
-    nprob1 = NonlinearProblem{true}(nsys, u0, p)
+    nsys = complete(convert(NonlinearSystem, rn; remove_conserved = true))
+    nprob1 = NonlinearProblem{true}(nsys, u0, p; guesses = [nsys.Γ => [0.0]])
     nprob2 = NonlinearProblem(rn, u0, p)
-    nprob3 = NonlinearProblem(rn, u0, p; remove_conserved = true, remove_conserved_warn)
+    nprob3 = NonlinearProblem(rn, u0, p; remove_conserved = true)
     ssprob1 = SteadyStateProblem{true}(osys, u0, p)
     ssprob2 = SteadyStateProblem(rn, u0, p)
-    ssprob3 = SteadyStateProblem(rn, u0, p; remove_conserved = true, remove_conserved_warn)
+    ssprob3 = SteadyStateProblem(rn, u0, p; remove_conserved = true)
     nsol1 = solve(nprob1, NewtonRaphson(); abstol = 1e-8)
     # Nonlinear problems cannot find steady states properly without removing conserved species.
     nsol3 = solve(nprob3, NewtonRaphson(); abstol = 1e-8)
@@ -139,24 +138,6 @@
     sssol2 = solve(ssprob2, DynamicSS(Tsit5()); abstol = 1e-8, reltol = 1e-8)
     sssol3 = solve(ssprob3, DynamicSS(Tsit5()); abstol = 1e-8, reltol = 1e-8)
     @test nsol1[sps] ≈ nsol3[sps] ≈ sssol1[sps] ≈ sssol2[sps] ≈ sssol3[sps]
-=======
-    @test_broken begin # Conservation law removal currently not working for NonlinearSystems due to MTK depricating something. https://github.com/SciML/ModelingToolkit.jl/issues/3458, https://github.com/SciML/ModelingToolkit.jl/issues/3411
-        nsys = complete(convert(NonlinearSystem, rn; remove_conserved = true))
-        nprob1 = NonlinearProblem{true}(nsys, u0, p; guesses = [nsys.Γ => [0.0]])
-        nprob2 = NonlinearProblem(rn, u0, p)
-        nprob3 = NonlinearProblem(rn, u0, p; remove_conserved = true)
-        ssprob1 = SteadyStateProblem{true}(osys, u0, p)
-        ssprob2 = SteadyStateProblem(rn, u0, p)
-        ssprob3 = SteadyStateProblem(rn, u0, p; remove_conserved = true)
-        nsol1 = solve(nprob1, NewtonRaphson(); abstol = 1e-8)
-        # Nonlinear problems cannot find steady states properly without removing conserved species.
-        nsol3 = solve(nprob3, NewtonRaphson(); abstol = 1e-8)
-        sssol1 = solve(ssprob1, DynamicSS(Tsit5()); abstol = 1e-8, reltol = 1e-8)
-        sssol2 = solve(ssprob2, DynamicSS(Tsit5()); abstol = 1e-8, reltol = 1e-8)
-        sssol3 = solve(ssprob3, DynamicSS(Tsit5()); abstol = 1e-8, reltol = 1e-8)
-        @test nsol1[sps] ≈ nsol3[sps] ≈ sssol1[sps] ≈ sssol2[sps] ≈ sssol3[sps]
-    end
->>>>>>> 61f1fcd0
 
     # Creates SDEProblems using various approaches.
     u0_sde = [A => 100.0, B => 20.0, C => 5.0, D => 10.0, E => 3.0, F1 => 8.0, F2 => 2.0,
@@ -296,7 +277,6 @@
     @test integrator.ps[k2] == 0.6
 end
 
-<<<<<<< HEAD
 ### Jacobian Tests ###
 
 # Checks that conservation law elimination generates a system with a non-singular Jacobian.
@@ -342,7 +322,8 @@
     @test !is_singular(sprob_rc) == true
     @test is_singular(nlprob) == true
     @test !is_singular(nlprob_rc) == true
-=======
+end
+
 # Goes through a chain of updating of conservation law constants/species, checking that
 # the values of relevant quantitites are correct after each step.
 # Generally, if `Γ` has not been explicitly updated, it will be updated to accomodate new species
@@ -421,7 +402,6 @@
             prob_old = prob_new
         end
     end
->>>>>>> 61f1fcd0
 end
 
 ### Other Tests ###
@@ -451,7 +431,6 @@
     @test !Catalyst.isconserved(osys.k2)
 end
 
-<<<<<<< HEAD
 # Checks that conservation law elimination warnings are generated in the correct cases.
 let
     # Prepare model.
@@ -486,8 +465,6 @@
     end
 end
 
-=======
->>>>>>> 61f1fcd0
 # Conservation law simulations for vectorised species.
 let
     # Prepares the model.
