#! format: off

### Prepares Tests ###

# Fetch packages.
using Catalyst, ModelingToolkit, OrdinaryDiffEqTsit5, OrdinaryDiffEqRosenbrock, StochasticDiffEq, Plots, Test
using Symbolics: unwrap

# Sets stable rng number.
using StableRNGs
rng = StableRNG(12345)
seed = rand(rng, 1:100)

# Sets the default `t` to use.
t = default_t()
D = default_time_deriv()

### Tests `@parameters`, `@species`, and `@variables` Options ###

# Test creating networks with/without options.
let
    @reaction_network begin (k1, k2), A <--> B end
    @reaction_network begin
        @parameters k1 k2
        (k1, k2), A <--> B
    end
    @reaction_network begin
        @parameters k1 k2
        @species A(t) B(t)
        (k1, k2), A <--> B
    end
    @reaction_network begin
        @species A(t) B(t)
        (k1, k2), A <--> B
    end

    @reaction_network begin
        @parameters begin
            k1
            k2
        end
        (k1, k2), A <--> B
    end
    @reaction_network begin
        @species begin
            A(t)
            B(t)
        end
        (k1, k2), A <--> B
    end
    @reaction_network begin
        @parameters begin
            k1
            k2
        end
        @species begin
            A(t)
            B(t)
        end
        (k1, k2), A <--> B
    end

    n1 = @reaction_network rnname begin (k1, k2), A <--> B end
    n2 = @reaction_network rnname begin
        @parameters k1 k2
        (k1, k2), A <--> B
    end
    n3 = @reaction_network rnname begin
        @species A(t) B(t)
        (k1, k2), A <--> B
    end
    n4 = @reaction_network rnname begin
        @parameters k1 k2
        @species A(t) B(t)
        (k1, k2), A <--> B
    end
    n5 = @reaction_network rnname begin
        (k1, k2), A <--> B
        @parameters k1 k2
    end
    n6 = @reaction_network rnname begin
        (k1, k2), A <--> B
        @species A(t) B(t)
    end
    n7 = @reaction_network rnname begin
        (k1, k2), A <--> B
        @parameters k1 k2
        @species A(t) B(t)
    end
    n8 = @reaction_network rnname begin
        @parameters begin
            k1
            k2
        end
        (k1, k2), A <--> B
    end
    n9 = @reaction_network rnname begin
        @species begin
            A(t)
            B(t)
        end
        (k1, k2), A <--> B
    end
    n10 = @reaction_network rnname begin
        @parameters begin
            k1
            k2
        end
        @species begin
            A(t)
            B(t)
        end
        (k1, k2), A <--> B
    end
    @test all(==(n1), (n2, n3, n4, n5, n6, n7, n8, n9, n10))
end

# Tests that when either @species or @parameters is given, the other is inferred properly.
let
    rn1 = @reaction_network begin
        k*X, A + B --> 0
    end
    @test issetequal(species(rn1), @species A(t) B(t))
    @test issetequal(parameters(rn1), @parameters k X)

    rn2 = @reaction_network begin
        @species A(t) B(t) X(t)
        k*X, A + B --> 0
    end
    @test issetequal(species(rn2), @species A(t) B(t) X(t))
    @test issetequal(parameters(rn2), @parameters k)

    rn3 = @reaction_network begin
        @parameters k
        k*X, A + B --> 0
    end
    @test issetequal(species(rn3), @species A(t) B(t))
    @test issetequal(parameters(rn3), @parameters k X)

    rn4 = @reaction_network begin
        @species A(t) B(t) X(t)
        @parameters k
        k*X, A + B --> 0
    end
    @test issetequal(species(rn4), @species A(t) B(t) X(t))
    @test issetequal(parameters(rn4), @parameters k)

    rn5 = @reaction_network begin
        @parameters k B [isconstantspecies=true]
        k*X, A + B --> 0
    end
    @test issetequal(species(rn5), @species A(t))
    @test issetequal(parameters(rn5), @parameters k B X)
end

# Test inferring with stoichiometry symbols and interpolation.
let
    @parameters k g h gg X y [isconstantspecies = true]
    t = Catalyst.DEFAULT_IV
    @species A(t) B(t) BB(t) C(t)

    rni = @reaction_network inferred begin
        $k*X, $y + g*A + h*($gg)*B + $BB * C --> k*C
    end
    @test issetequal(species(rni), [A, B, BB, C])
    @test issetequal(parameters(rni), [k, g, h, gg, X, y])

    rnii = @reaction_network inferred begin
        @species BB(t)
        @parameters y [isconstantspecies = true]
        k*X, y + g*A + h*($gg)*B + BB * C --> k*C
    end
    @test rnii == rni
end

# Tests that when some species or parameters are left out, the others are set properly.
let
    rn6 = @reaction_network begin
        @species A(t)
        k*X, A + B --> 0
    end
    @test issetequal(species(rn6), @species A(t) B(t))
    @test issetequal(parameters(rn6), @parameters k X)

    rn7 = @reaction_network begin
        @species A(t) X(t)
        k*X, A + B --> 0
    end
    @test issetequal(species(rn7), @species A(t) X(t) B(t))
    @test issetequal(parameters(rn7), @parameters k)

    rn7 = @reaction_network begin
        @parameters B [isconstantspecies=true]
        k*X, A + B --> 0
    end
    @test issetequal(species(rn7), @species A(t))
    @test issetequal(parameters(rn7), @parameters B k X)

    rn8 = @reaction_network begin
        @parameters B [isconstantspecies=true] k
        k*X, A + B --> 0
    end
    @test issetequal(species(rn8), @species A(t))
    @test issetequal(parameters(rn8), @parameters B k X)

    rn9 = @reaction_network begin
        @parameters k1 X1
        @species A1(t) B1(t)
        k1*X1, A1 + B1 --> 0
        k2*X2, A2 + B2 --> 0
    end
    @test issetequal(species(rn9), @species A1(t) B1(t) A2(t) B2(t))
    @test issetequal(parameters(rn9), @parameters k1 X1 k2 X2)

    rn10 = @reaction_network begin
        @parameters k1 X2 B2 [isconstantspecies=true]
        @species A1(t) X1(t)
        k1*X1, A1 + B1 --> 0
        k2*X2, A2 + B2 --> 0
    end
    @test issetequal(species(rn10), @species A1(t) X1(t) B1(t) A2(t))
    @test issetequal(parameters(rn10), @parameters k1 X2 B2 k2)

    rn11 = @reaction_network begin
        @parameters k1 k2
        @species X1(t)
        k1*X1, A1 + B1 --> 0
        k2*X2, A2 + B2 --> 0
    end
    @test issetequal(species(rn11), @species X1(t) A1(t) A2(t) B1(t) B2(t))
    @test issetequal(parameters(rn11), @parameters k1 k2 X2)
end

# Checks that some created networks are identical.
let
    rn12 = @reaction_network rnname begin (k1, k2), A <--> B end
    rn13 = @reaction_network rnname begin
        @parameters k1 k2
        (k1, k2), A <--> B
    end
    rn14 = @reaction_network rnname begin
        @species A(t) B(t)
        (k1, k2), A <--> B
    end
    rn15 = @reaction_network rnname begin
        @parameters k1 k2
        @species A(t) B(t)
        (k1, k2), A <--> B
    end
    @test all(==(rn12), (rn13, rn14, rn15))
end

# Checks that the rights things are put in vectors.
let
    rn18 = @reaction_network rnname begin
        @parameters p d1 d2
        @species A(t) B(t)
        p, 0 --> A
        1, A --> B
        (d1, d2), (A, B) --> 0
    end
    rn19 = @reaction_network rnname begin
        p, 0 --> A
        1, A --> B
        (d1, d2), (A, B) --> 0
    end
    @test rn18 == rn19

    @parameters p d1 d2
    @species A(t) B(t)
    @test isequal(parameters(rn18)[1], p)
    @test isequal(parameters(rn18)[2], d1)
    @test isequal(parameters(rn18)[3], d2)
    @test isequal(species(rn18)[1], A)
    @test isequal(species(rn18)[2], B)

    rn20 = @reaction_network rnname begin
        @species X(t)
        @parameters S
        mm(X,v,K), 0 --> Y
        (k1,k2), 2Y <--> Y2
        d*Y, S*(Y2+Y) --> 0
    end
    rn21 = @reaction_network rnname begin
        @species X(t) Y(t) Y2(t)
        @parameters v K k1 k2 d S
        mm(X,v,K), 0 --> Y
        (k1,k2), 2Y <--> Y2
        d*Y, S*(Y2+Y) --> 0
    end
    rn22 = @reaction_network rnname begin
        @species X(t) Y2(t)
        @parameters d k1
        mm(X,v,K), 0 --> Y
        (k1,k2), 2Y <--> Y2
        d*Y, S*(Y2+Y) --> 0
    end
    @test all(==(rn20), (rn21, rn22))
    @parameters v K k1 k2 d S
    @species X(t) Y(t) Y2(t)
    @test issetequal(parameters(rn22),[v K k1 k2 d S])
    @test issetequal(species(rn22), [X Y Y2])
end

# Tests that defaults work.
let
    rn26 = @reaction_network rnname begin
        @parameters p=1.0 d1 d2=5
        @species A(t) B(t)=4
        p, 0 --> A
        1, A --> B
        (d1, d2), (A, B) --> 0
    end

    rn27 = @reaction_network rnname begin
    @parameters p1=1.0 p2=2.0 k1=4.0 k2=5.0 v=8.0 K=9.0 n=3 d=10.0
    @species X(t)=4.0 Y(t)=3.0 X2Y(t)=2.0 Z(t)=1.0
        (p1,p2), 0 --> (X,Y)
        (k1,k2), 2X + Y --> X2Y
        hill(X2Y,v,K,n), 0 --> Z
        d, (X,Y,X2Y,Z) --> 0
    end
    u0_27 = []
    p_27 = []

    rn28 = @reaction_network rnname begin
    @parameters p1=1.0 p2 k1=4.0 k2 v=8.0 K n=3 d
    @species X(t)=4.0 Y(t) X2Y(t) Z(t)=1.0
        (p1,p2), 0 --> (X,Y)
        (k1,k2), 2X + Y --> X2Y
        hill(X2Y,v,K,n), 0 --> Z
        d, (X,Y,X2Y,Z) --> 0
    end
    u0_28 = symmap_to_varmap(rn28, [:p2=>2.0, :k2=>5.0, :K=>9.0, :d=>10.0])
    p_28 = symmap_to_varmap(rn28, [:Y=>3.0, :X2Y=>2.0])
    defs28 = Dict(Iterators.flatten((u0_28, p_28)))

    rn29 = @reaction_network rnname begin
    @parameters p1 p2 k1 k2 v K n d
    @species X(t) Y(t) X2Y(t) Z(t)
        (p1,p2), 0 --> (X,Y)
        (k1,k2), 2X + Y --> X2Y
        hill(X2Y,v,K,n), 0 --> Z
        d, (X,Y,X2Y,Z) --> 0
    end
    u0_29 = symmap_to_varmap(rn29, [:p1=>1.0, :p2=>2.0, :k1=>4.0, :k2=>5.0, :v=>8.0, :K=>9.0, :n=>3, :d=>10.0])
    p_29 = symmap_to_varmap(rn29, [:X=>4.0, :Y=>3.0, :X2Y=>2.0, :Z=>1.0])
    defs29 = Dict(Iterators.flatten((u0_29, p_29)))

    @test ModelingToolkit.defaults(rn27) == defs29
    @test merge(ModelingToolkit.defaults(rn28), defs28) == ModelingToolkit.defaults(rn27)
end

# Tests that parameter type designation works.
let
    # Creates a model.
    rn = @reaction_network begin
        @parameters begin
            k1
            l1
            k2::Float64 = 2.0
            l2::Float64
            k3::Int64 = 2, [description="A parameter"]
            l3::Int64
            k4::Float32, [description="Another parameter"]
            l4::Float32
            k5::Rational{Int64}
            l5::Rational{Int64}
        end
        (k1,l1), X1 <--> Y1
        (k2,l2), X2 <--> Y2
        (k3,l3), X3 <--> Y3
        (k4,l4), X4 <--> Y4
        (k5,l5), X5 <--> Y5
    end

    # Checks parameter types.
    @test unwrap(rn.k1) isa SymbolicUtils.BasicSymbolic{Real}
    @test unwrap(rn.l1) isa SymbolicUtils.BasicSymbolic{Real}
    @test unwrap(rn.k2) isa SymbolicUtils.BasicSymbolic{Float64}
    @test unwrap(rn.l2) isa SymbolicUtils.BasicSymbolic{Float64}
    @test unwrap(rn.k3) isa SymbolicUtils.BasicSymbolic{Int64}
    @test unwrap(rn.l3) isa SymbolicUtils.BasicSymbolic{Int64}
    @test unwrap(rn.k4) isa SymbolicUtils.BasicSymbolic{Float32}
    @test unwrap(rn.l4) isa SymbolicUtils.BasicSymbolic{Float32}
    @test unwrap(rn.k5) isa SymbolicUtils.BasicSymbolic{Rational{Int64}}
    @test unwrap(rn.l5) isa SymbolicUtils.BasicSymbolic{Rational{Int64}}

    # Checks that other parameter properties are assigned properly.
    @test !ModelingToolkit.hasdefault(unwrap(rn.k1))
    @test ModelingToolkit.getdefault(unwrap(rn.k2)) == 2.0
    @test ModelingToolkit.getdefault(unwrap(rn.k3)) == 2
    @test ModelingToolkit.getdescription(unwrap(rn.k3)) == "A parameter"
    @test ModelingToolkit.getdescription(unwrap(rn.k4)) == "Another parameter"
    @test !ModelingToolkit.hasdescription(unwrap(rn.k5))
end

# Test @variables in DSL.
let
    rn = @reaction_network tester begin
        @parameters k1
        @variables V1(t) V2(t) V3(t)
        @species B1(t) B2(t)
        (k1*k2 + V3), V1*A + 2*B1 --> V2*C + B2
    end

    @parameters k1 k2
    @variables V1(t) V2(t) V3(t)
    @species A(t) B1(t) B2(t) C(t)
    rx = Reaction(k1*k2 + V3, [A, B1], [C, B2], [V1, 2], [V2, 1])
    @named tester = ReactionSystem([rx], t)
    @test tester == rn

    sts = (A, B1, B2, C, V1, V2, V3)
    spcs = (A, B1, B2, C)
    @test issetequal(unknowns(rn), sts)
    @test issetequal(species(rn), spcs)
end

# Tests errors in `@variables` declarations.
let
    # Variable used as species in reaction.
    @test_throws Exception @eval rn = @reaction_network begin
        @variables K(t)
        k, K + A --> B
    end

    # Tests error when disallowed name is used for variable.
    @test_throws Exception @eval @reaction_network begin
        @variables π(t)
    end
end

<<<<<<< HEAD

# Tests that duplicate iv/parameter/species/variable names cannot be provided.
let
    @test_throws Exception @eval @reaction_network begin
        @spatial_ivs X
        @species X(t)
    end
    @test_throws Exception @eval @reaction_network begin
        @parameters X
        @species X(t)
    end
    @test_throws Exception @eval @reaction_network begin
        @species X(t)
        @variables X(t)
    end
    @test_throws Exception @eval @reaction_network begin
        @parameters X
        @variables X(t)
    end
end

=======
# Tests that explicitly declaring a single symbol as several things does not work.
# Several of these are broken, but note sure how to test broken-ness on `@test_throws false Exception @eval`.
# Relevant issue: https://github.com/SciML/Catalyst.jl/issues/1173
let
    # Species + parameter.
    @test_broken false #@test_throws Exception @eval @reaction_network begin
        #@species X(t)
        #@parameters X
    #end

    # Species + variable.
    @test_broken false #@test_throws Exception @eval @reaction_network begin
        #@species X(t)
        #@variables X(t)
    #end

    # Variable + parameter.
    @test_broken false #@test_throws Exception @eval @reaction_network begin
        #@variables X(t)
        #@parameters X
    #end

    # Species + differential.
    @test_throws Exception @eval @reaction_network begin
        @species X(t)
        @differentials X = Differential(t)
    end

    # Parameter + differential.
    @test_throws Exception @eval @reaction_network begin
        @parameters X
        @differentials X = Differential(t)
    end

    # Variable + differential.
    @test_throws Exception @eval @reaction_network begin
        @variables X(t)
        @differentials X = Differential(t)
    end

    # Parameter + observable (species/variable + observable is OK, as this e.g. provide additional observables information).
    @test_broken false #@test_throws Exception @eval @reaction_network begin
        #@species Y(t)
        #@parameters X
        #@observables X ~ Y
    #end

    # Species + compound.
    @test_broken false #@test_throws Exception @eval @reaction_network begin
        #@species X(t) O(t)
        #@compounds begin X(t) ~ 2O end
    #end

    # Parameter + compound.
    @test_broken false #@test_throws Exception @eval @reaction_network begin
        #@species O(t)
        #@parameters X
        #@compounds begin X(t) ~ 2O end
    #end

    # Variable + compound.
    @test_broken false #@test_throws Exception @eval @reaction_network begin
        #@species O(t)
        #@variables X(t)
        #@compounds begin X(t) ~ 2O end
    #end
end
>>>>>>> 127c49ca

### Test Independent Variable Designations ###

# Test ivs in DSL.
let
    rn = @reaction_network ivstest begin
        @ivs s x
        @parameters k2
        @variables D(x) E(s) F(s,x)
        @species A(s,x) B(s) C(x)
        k*k2*D, E*A +B --> F*C + C2
    end

    @parameters k k2
    @parameters s x
    @variables D(x) E(s) F(s,x)
    @species A(s,x) B(s) C(x) C2(s,x)
    rx = Reaction(k*k2*D, [A, B], [C, C2], [E, 1], [F, 1])
    @named ivstest = ReactionSystem([rx], s; spatial_ivs = [x])

    @test ivstest == rn
    @test issetequal(unknowns(rn), [D, E, F, A, B, C, C2])
    @test issetequal(species(rn), [A, B, C, C2])
    @test isequal(ModelingToolkit.get_iv(rn), s)
    @test issetequal(Catalyst.get_sivs(rn), [x])
end

### Test Symbolic Variable Inference ###

# Basic checks that that symbolic variables not explicitly declared are correctly inferred.
let
    # Case 1 (a reaction only).
    rn1 = @reaction_network begin
        (p1/(S1+p2) + S2), S1 --> S2
    end
    @test issetequal(species(rn1), [rn1.S1, rn1.S2])
    @test issetequal(parameters(rn1), [rn1.p1, rn1.p2])

    # Case 2 (reactions and equations).
    rn2 = @reaction_network begin
        @equations V1 + log(V2 + S1) ~ V2^2
        (p1/V1 + S1 + log(S2 + V2 + p2)), S1 --> S2
    end
    @test issetequal(species(rn2), [rn2.S1, rn2.S2])
    @test issetequal(nonspecies(rn2), [rn2.V1, rn2.V2])
    @test issetequal(parameters(rn2), [rn2.p1, rn2.p2])

    # Case 3 (reaction and equations with a differential).
    rn3 = @reaction_network begin
        @equations begin
            D(V1) ~ S1 + V1
            V2 + S2 ~ V1^2 + V2^2
        end
        (p1/V1 + S1 + log(S2 + V2 + p2)), S1 --> S2
    end
    @test issetequal(species(rn3), [rn3.S1, rn3.S2])
    @test issetequal(nonspecies(rn3), [rn3.V1, rn3.V2])
    @test issetequal(parameters(rn3), [rn3.p1, rn3.p2])

    # Case 4 (reactions and equations with a pre-declared parameter).
    rn4 = @reaction_network begin
        @parameters p1
        @equations V1 + sin(p1 + S1) ~ S2*V2
        (p1+p2+V1+V2+S1+S2), S1 --> S2
    end
    @test issetequal(species(rn4), [rn2.S1, rn2.S2])
    @test issetequal(nonspecies(rn4), [rn2.V1, rn2.V2])
    @test issetequal(parameters(rn4), [rn2.p1, rn2.p2])

    # Case 5 (algebraic equation containing D, which is pre-declared as a species).
    rn5 = @reaction_network begin
        @species D(t)
        @equations D * (S1 + V1 + V2) ~ S2
        (p1 + p2*(D + V1 + V2 + S2 + S2)), S1 --> S2 + D
    end
    @test issetequal(species(rn5), [rn5.S1, rn5.S2, rn5.D])
    @test issetequal(nonspecies(rn5), [rn5.V1, rn5.V2])
    @test issetequal(parameters(rn5), [rn5.p1, rn5.p2])

    # Case 6 (algebraic equation containing D, which is pre-declared as a parameter).
    rn6 = @reaction_network begin
        @parameters D
        @equations D * (S1 + V1 + V2) ~ S2
        (p1 + p2*(D + V1 + V2 + S2 + S2)), S1 --> S2
    end
    @test issetequal(species(rn6), [rn6.S1, rn6.S2])
    @test issetequal(nonspecies(rn6), [rn6.V1, rn6.V2])
    @test issetequal(parameters(rn6), [rn6.p1, rn6.p2, rn6.D])

    # Case 7 (algebraic equation containing D, which is pre-declared as a variable).
    rn7 = @reaction_network begin
        @variables D(t)
        @equations D * (S1 + V1 + V2) ~ S2
        (p1 + p2*(D + V1 + V2 + S2 + S2)), S1 --> S2
    end
    @test issetequal(species(rn7), [rn7.S1, rn7.S2])
    @test issetequal(nonspecies(rn7), [rn7.V1, rn7.V2, rn7.D])
    @test issetequal(parameters(rn7), [rn7.p1, rn7.p2])

    # Case 8 (reactions, equations, and a custom differential).
    rn8 = @reaction_network begin
        @differentials Δ = Differential(t)
        @equations Δ(V1) + Δ(V2) + log(V2 + S1) ~  S2
        (p1/V1 + S1 + log(S2 + V2 + p2)), S1 --> S2
    end
    @test issetequal(species(rn8), [rn8.S1, rn8.S2])
    @test issetequal(nonspecies(rn8), [rn8.V1, rn8.V2])
    @test issetequal(parameters(rn8), [rn8.p1, rn8.p2])
end

# Checks that various cases where symbolic variables cannot (or shouldn't) be inferred generate errors.
let
    # Species/variables/parameter named after default differential used as function call.
    # In the future, species/variables should be usable this way (designating a time delay).
    @test_throws Exception @eval @reaction_network begin
        @equations D(V) ~ 1 - V
        d, D --> 0
    end
    @test_broken false # @test_throws Exception @eval @reaction_network begin
        #@variables D(t)
        #@equations D(V) ~ 1 - V
        #d, X --> 0
    #end
    @test_throws Exception @eval @reaction_network begin
        @parameters D
        @equations D(V) ~ 1 - V
        d, X --> 0
    end

    # Symbol only occurring in events.
    @test_throws Exception @eval @reaction_network begin
        @discrete_event (X > 1.0) => [V => V/2]
        d, X --> 0
    end
    @test_throws Exception @eval @reaction_network begin
        @continuous_event [X > 1.0] => [V => V/2]
        d, X --> 0
    end
end

### Observables ###

# Test basic functionality.
# Tests various types of indexing.
let
    rn = @reaction_network begin
        @observables begin
            X ~ Xi + Xa
            Y ~ Y1 + Y2
        end
        (p,d), 0 <--> Xi
        (k1,k2), Xi <--> Xa
        (k3,k4), Y1 <--> Y2
    end
    @unpack X, Xi, Xa, Y, Y1, Y2, p, d, k1, k2, k3, k4 = rn

    # Test that ReactionSystem have the correct properties.
    @test length(species(rn)) == 4
    @test length(unknowns(rn)) == 4
    @test length(observed(rn)) == 2
    @test length(equations(rn)) == 6

    @test isequal(observed(rn)[1], X ~ Xi + Xa)
    @test isequal(observed(rn)[2], Y ~ Y1 + Y2)

    # Tests correct indexing of solution.
    u0 = [Xi => 0.0, Xa => 0.0, Y1 => 1.0, Y2 => 2.0]
    ps = [p => 1.0, d => 0.2, k1 => 1.5, k2 => 1.5, k3 => 5.0, k4 => 5.0]

    oprob = ODEProblem(rn, u0, (0.0, 1000.0), ps)
    sol = solve(oprob, Tsit5())
    @test sol[X][end] ≈ 10.0
    @test sol[Y][end] ≈ 3.0
    @test sol[rn.X][end] ≈ 10.0
    @test sol[rn.Y][end] ≈ 3.0
    @test sol[:X][end] ≈ 10.0
    @test sol[:Y][end] ≈ 3.0

    # Tests that observables can be used for plot indexing.
    plot(sol; idxs=X).series_list[1].plotattributes[:y][end] ≈ 10.0
    @test plot(sol; idxs=rn.X).series_list[1].plotattributes[:y][end] ≈ 10.0
    @test plot(sol; idxs=:X).series_list[1].plotattributes[:y][end] ≈ 10.0
    @test plot(sol; idxs=[X, Y]).series_list[2].plotattributes[:y][end] ≈ 3.0
    @test plot(sol; idxs=[rn.X, rn.Y]).series_list[2].plotattributes[:y][end] ≈ 3.0
    @test plot(sol; idxs=[:X, :Y]).series_list[2].plotattributes[:y][end] ≈ 3.0 # (https://github.com/SciML/ModelingToolkit.jl/issues/2778)
end

# Compares programmatic and DSL system with observables.
let
    # Model declarations.
    rn_dsl = @reaction_network begin
        @observables begin
            X ~ x + 2x2y
            Y ~ y + x2y
        end
        k, 0 --> (x, y)
        (kB, kD), 2x + y <--> x2y
        d, (x,y,x2y) --> 0
    end

    @variables X(t) Y(t)
    @species x(t), y(t), x2y(t)
    @parameters k kB kD d
    r1 = Reaction(k, nothing, [x], nothing, [1])
    r2 = Reaction(k, nothing, [y], nothing, [1])
    r3 = Reaction(kB, [x, y], [x2y], [2, 1], [1])
    r4 = Reaction(kD, [x2y], [x, y], [1], [2, 1])
    r5 = Reaction(d, [x], nothing, [1], nothing)
    r6 = Reaction(d, [y], nothing, [1], nothing)
    r7 = Reaction(d, [x2y], nothing, [1], nothing)
    obs_eqs = [X ~ x + 2x2y, Y ~ y + x2y]
    @named rn_prog = ReactionSystem([r1, r2, r3, r4, r5, r6, r7], t, [x, y, x2y], [k, kB, kD, d]; observed = obs_eqs)
    rn_prog = complete(rn_prog)

    # Make simulations.
    u0 = [x => 1.0, y => 0.5, x2y => 0.0]
    tspan = (0.0, 15.0)
    ps = [k => 1.0, kD => 0.1, kB => 0.5, d => 5.0]
    oprob_dsl = ODEProblem(rn_dsl, u0, tspan, ps)
    oprob_prog = ODEProblem(rn_prog, u0, tspan, ps)

    sol_dsl = solve(oprob_dsl, Tsit5(); saveat=0.1)
    sol_prog = solve(oprob_prog, Tsit5(); saveat=0.1)

    # Tests observables equal in both cases.
    @test oprob_dsl[:X] == oprob_prog[:X]
    @test oprob_dsl[:Y] == oprob_prog[:Y]
    @test sol_dsl[:X] == sol_prog[:X]
    @test sol_dsl[:Y] == sol_prog[:Y]
end

# Tests for complicated observable formula.
# Tests using a single observable (without begin/end statement).
# Tests using observable component not part of reaction.
# Tests using parameters in observables formula.
let
    rn = @reaction_network begin
        @parameters op_1 op_2
        @species X4(t)
        @observables X ~ X1^2 + op_1*(X2 + 2X3) + X1*X4/op_2 + p
        (p,d), 0 <--> X1
        (k1,k2), X1 <--> X2
        (k3,k4), X2 <--> X3
    end

    u0 = Dict([:X1 => 1.0, :X2 => 2.0, :X3 => 3.0, :X4 => 4.0])
    ps = Dict([:p => 1.0, :d => 0.2, :k1 => 1.5, :k2 => 1.5, :k3 => 5.0, :k4 => 5.0, :op_1 => 1.5, :op_2 => 1.5])

    oprob = ODEProblem(rn, u0, (0.0, 1000.0), ps)
    sol = solve(oprob, Tsit5())

    @test sol[:X][1] == u0[:X1]^2 + ps[:op_1]*(u0[:X2] + 2*u0[:X3]) + u0[:X1]*u0[:X4]/ps[:op_2] + ps[:p]
end

# Checks that models created w/o specifying `@variables` for observables are identical.
# Compares both to model with explicit declaration, and programmatically created model.
let
    # With default ivs.
    rn1 = @reaction_network rn begin
        @variables X(t) X1(t) X2(t)
        @observables X ~ X1 + X2
    end
    rn2 = @reaction_network rn begin
        @variables X1(t) X2(t)
        @observables X ~ X1 + X2
    end
    @variables X(t) X1(t) X2(t)
    rn3 = complete(ReactionSystem([], t, [X1, X2], []; name = :rn, observed = [X ~ X1 + X2]))
    @test isequal(rn1, rn2)
    @test isequal(rn1, rn3)
    @test isequal(rn1.X, rn2.X)
    @test isequal(rn1.X, rn3.X)

    # With non-default ivs.
    rn4 = @reaction_network rn begin
        @ivs τ x
        @variables X(τ,x) X1(τ,x) X2(τ,x)
        @observables X ~ X1 + X2
    end
    rn5 = @reaction_network rn begin
        @ivs τ x
        @variables X1(τ,x) X2(τ,x)
        @observables X ~ X1 + X2
    end
    @parameters τ x
    @variables X(τ,x) X1(τ,x) X2(τ,x)
    rn6 = complete(ReactionSystem([], τ, [X1, X2], []; name = :rn, observed = [X ~ X1 + X2], spatial_ivs = [x]))
    @test isequal(rn4, rn5)
    @test isequal(rn4, rn6)
    @test isequal(rn4.X, rn5.X)
    @test isequal(rn4.X, rn6.X)
end

# Checks that ivs are correctly found.
let
    rn = @reaction_network begin
        @ivs t x y
        @species V1(t) V2(t,x) V3(t, y) W1(t) W2(t, y)
        @observables begin
            V ~ V1 + 2V2 + 3V3
            W ~ W1 + W2
        end
    end
    V,W = getfield.(observed(rn), :lhs)
    @test isequal(Symbolics.sorted_arguments(ModelingToolkit.unwrap(V)), Any[Catalyst.get_iv(rn), Catalyst.get_sivs(rn)[1], Catalyst.get_sivs(rn)[2]])
    @test isequal(Symbolics.sorted_arguments(ModelingToolkit.unwrap(W)), Any[Catalyst.get_iv(rn), Catalyst.get_sivs(rn)[2]])
end

# Checks that metadata is written properly.
let
    rn = @reaction_network rn_observed begin
        @observables (X, [description="my_description"]) ~ X1 + X2
        k, 0 --> X1 + X2
    end
    @test ModelingToolkit.getdescription(observed(rn)[1].lhs) == "my_description"
end

# Declares observables implicitly/explicitly.
# Cannot test `isequal(rn1, rn2)` because the two sets of observables have some obscure Symbolics
# substructure that is different.
let
    # Basic case.
    rn1 = @reaction_network rn_observed begin
        @observables X ~ X1 + X2
        k, 0 --> X1 + X2
    end
    rn2 = @reaction_network rn_observed begin
        @variables X(t)
        @observables X ~ X1 + X2
        k, 0 --> X1 + X2
    end
    @test isequal(observed(rn1)[1].rhs, observed(rn2)[1].rhs)
    @test isequal(observed(rn1)[1].lhs.metadata, observed(rn2)[1].lhs.metadata)
    @test isequal(unknowns(rn1), unknowns(rn2))

    # Case with metadata.
    rn3 = @reaction_network rn_observed begin
        @observables (X,  [description="description"]) ~ X1 + X2
        k, 0 --> X1 + X2
    end
    rn4 = @reaction_network rn_observed begin
        @variables X(t) [description="description"]
        @observables X ~ X1 + X2
        k, 0 --> X1 + X2
    end
    @test isequal(observed(rn3)[1].rhs, observed(rn4)[1].rhs)
    @test isequal(observed(rn3)[1].lhs.metadata, observed(rn4)[1].lhs.metadata)
    @test isequal(unknowns(rn3), unknowns(rn4))
end

# Tests for interpolation into the observables option.
let
    # Interpolation into lhs.
    @species X [description="An observable"]
    rn1 = @reaction_network begin
        @observables $X ~ X1 + X2
        (k1, k2), X1 <--> X2
    end
    @test isequal(observed(rn1)[1].lhs, X)
    @test ModelingToolkit.getdescription(rn1.X) == "An observable"
    @test isspecies(rn1.X)
    @test length(unknowns(rn1)) == 2

    # Interpolation into rhs.
    @parameters n [description="A parameter"]
    @species S(t)
    rn2 = @reaction_network begin
        @observables Stot ~ $S + $n*Sn
        (kB, kD), $n*S <--> Sn
    end
    @unpack Stot, Sn, kD, kB = rn2

    u0 = Dict([S => 5.0, Sn => 1.0])
    ps = Dict([n => 2, kB => 1.0, kD => 1.0])
    oprob = ODEProblem(rn2, u0, (0.0, 1.0), ps)

    @test issetequal(Symbolics.get_variables(observed(rn2)[1].rhs), [S, n, Sn])
    @test oprob[Stot] == u0[S] + ps[n]*u0[Sn]
    @test length(unknowns(rn2)) == 2
end

# Tests specific declaration of observables as species/variables.
let
    rn = @reaction_network begin
        @species X(t)
        @variables Y(t)
        @observables begin
            X ~ X + 2X2
            Y ~ Y1 + Y2
            Z ~ X + Y
        end
        (kB,kD), 2X <--> X2
        (k1,k2), Y1 <--> Y2
    end

    @test isspecies(rn.X)
    @test !isspecies(rn.Y)
    @test !isspecies(rn.Z)
end

# Tests various erroneous declarations throw errors.
let
    # Independent variable in @observables.
    @test_throws Exception @eval @reaction_network begin
        @observables X(t) ~ X1 + X2
        k, 0 --> X1 + X2
    end

    # System with observable in observable formula.
    @test_throws Exception @eval @reaction_network begin
        @observables begin
            X ~ X1 + X2
            X2 ~ 2X
        end
        (p,d), 0 <--> X1 + X2
    end

    # Multiple @observables options
    @test_throws Exception @eval @reaction_network begin
        @observables X ~ X1 + X2
        @observables Y ~ Y1 + Y2
        k, 0 --> X1 + X2
        k, 0 --> Y1 + Y2
    end
    @test_throws Exception @eval @reaction_network begin
        @observables begin
            X ~ X1 + X2
        end
        @observables begin
            X ~ 2(X1 + X2)
        end
        (p,d), 0 <--> X1 + X2
    end

    # Default value for compound.
    @test_throws Exception @eval @reaction_network begin
        @observables (X = 1.0) ~ X1 + X2
        k, 0 --> X1 + X2
    end

    # Forbidden symbols as observable names.
    @test_throws Exception @eval @reaction_network begin
        @observables t ~ t1 + t2
        k, 0 --> t1 + t2
    end
    @test_throws Exception @eval @reaction_network begin
        @observables im ~ i + m
        k, 0 --> i + m
    end

    # Non-trivial observables expression.
    @test_throws Exception @eval @reaction_network begin
        @observables X - X1 ~ X2
        k, 0 --> X1 + X2
    end

    # Occurrence of undeclared dependants.
    @test_throws Exception @eval @reaction_network begin
        @observables X ~ X1 + X2
        k, 0 --> X1
    end

    # Interpolation and explicit declaration of an observable.
    @variables X(t)
    @test_throws Exception @eval @reaction_network begin
        @variables X(t)
        @observables $X ~ X1 + X2
        (k1,k2), X1 <--> X2
    end

    # Observable metadata provided twice.
    @test_throws Exception @eval @reaction_network begin
        @species X2 [description="Twice the amount of X"]
        @observables (X2, [description="X times two."]) ~ 2X
        d, X --> 0
    end

end


### Test `@equations` Option for Coupled CRN/Equations Models ###

# Checks creation of basic network.
# Check indexing of output solution.
# Check that DAE is solved correctly.
let
    rn = @reaction_network rn begin
        @parameters k d
        @variables X(t) Y(t)
        @equations begin
            X + 5 ~ k*S
            3Y + X  ~ S + X*d
        end
        (p,d), 0 <--> S
    end

    @unpack X, Y, S, k, p, d = rn

    # Checks that the internal structures have the correct lengths.
    @test length(species(rn)) == 1
    @test length(unknowns(rn)) == 3
    @test length(reactions(rn)) == 2
    @test length(equations(rn)) == 4
    @test !has_diff_equations(rn)
    @test isequal(diff_equations(rn), [])
    @test has_alg_equations(rn)
    @test isequal(alg_equations(rn), [X + 5 ~ k*S, 3Y + X  ~ S + X*d])

    # Checks that the internal structures contain the correct stuff, and are correctly sorted.
    @test isspecies(unknowns(rn)[1])
    @test !isspecies(unknowns(rn)[2])
    @test !isspecies(unknowns(rn)[3])
    @test equations(rn)[1] isa Reaction
    @test equations(rn)[2] isa Reaction
    @test equations(rn)[3] isa Equation
    @test equations(rn)[3] isa Equation
    @test isequal(equations(rn)[3], X + 5 ~ k*S)
    @test isequal(equations(rn)[4], 3Y + X  ~ S + X*d)

    # Checks that simulations has the correct output
    u0 = Dict([S => 1 + rand(rng)])
    ps = Dict([p => 1 + rand(rng), d => 1 + rand(rng), k => 1 + rand(rng)])
    oprob = ODEProblem(rn, u0, (0.0, 10000.0), ps; structural_simplify=true)
    sol = solve(oprob, Tsit5(); abstol=1e-9, reltol=1e-9)
    @test sol[S][end] ≈ sol.ps[p]/sol.ps[d]
    @test sol[X] .+ 5 ≈ sol.ps[k] .*sol[S]
    @test 3*sol[Y] .+ sol[X] ≈ sol[S] .+ sol[X].*sol.ps[d]
end

# Checks that block form is not required when only a single equation is used.
let
    rn1 = @reaction_network rn begin
        @parameters k
        @variables X(t)
        @equations X + 2 ~ k*S
        (p,d), 0 <--> S
    end
    rn2 = @reaction_network rn begin
        @parameters k
        @variables X(t)
        @equations begin
            X + 2 ~ k*S
        end
        (p,d), 0 <--> S
    end
    @test rn1 == rn2
end

# Tries for reaction system without any reactions (just an equation).
# Tries with interpolating a value into an equation.
# Tries using rn.X notation for designating variables.
# Tries for empty parameter vector.
let
    c = 6.0
    rn = complete(@reaction_network begin
        @variables X(t)
        @equations 2X ~ $c - X
    end)
    oprob = ODEProblem(rn, [], (0.0, 100.0); structural_simplify=true)
    sol = solve(oprob, Tsit5(); abstol=1e-9, reltol=1e-9)
    @test sol[rn.X][end] ≈ 2.0
end

# Checks hierarchical model.
let
    base_rn = @network_component begin
        @variables V1(t)
        @equations begin
            X*3V1 ~ X - 2
        end
        (p,d), 0 <--> X
    end
    @unpack X, V1, p, d = base_rn

    internal_rn = @network_component begin
        @variables V2(t)
        @equations begin
            X*4V2 ~ X - 3
        end
        (p,d), 0 <--> X
    end

    rn = complete(compose(base_rn, [internal_rn]))

    u0 = [V1 => 1.0, X => 3.0, internal_rn.V2 => 2.0, internal_rn.X => 4.0]
    ps = [p => 1.0, d => 0.2, internal_rn.p => 2.0, internal_rn.d => 0.5]
    oprob = ODEProblem(rn, u0, (0.0, 1000.0), ps; structural_simplify=true)
    sol = solve(oprob, Rosenbrock23(); abstol=1e-9, reltol=1e-9)

    @test sol[X][end] ≈ 5.0
    @test sol[X][end]*3*sol[V1][end] ≈ sol[X][end] - 2
    @test sol[internal_rn.X][end] ≈ 4.0
end

# Check for combined differential and algebraic equation.
# Check indexing of output solution using Symbols.
let
    rn = @reaction_network rn begin
        @parameters k
        @variables X(t) Y(t)
        @equations begin
            X + 5 ~ k*S
            D(Y) ~ X + S - 5*Y
        end
        (p,d), 0 <--> S
    end
    @unpack X, Y, S, p, d, k = rn

    # Checks that the internal structures have the correct lengths.
    @test length(species(rn)) == 1
    @test length(unknowns(rn)) == 3
    @test length(reactions(rn)) == 2
    @test length(equations(rn)) == 4
    @test has_diff_equations(rn)
    @test length(diff_equations(rn)) == 1
    @test has_alg_equations(rn)
    @test length(alg_equations(rn)) == 1

    # Checks that the internal structures contain the correct stuff, and are correctly sorted.
    @test isspecies(unknowns(rn)[1])
    @test !isspecies(unknowns(rn)[2])
    @test !isspecies(unknowns(rn)[3])
    @test equations(rn)[1] isa Reaction
    @test equations(rn)[2] isa Reaction
    @test equations(rn)[3] isa Equation
    @test equations(rn)[3] isa Equation

    # Checks that simulations has the correct output
    u0 = Dict([S => 1 + rand(rng), Y => 1 + rand(rng)])
    ps = Dict([p => 1 + rand(rng), d => 1 + rand(rng), k => 1 + rand(rng)])
    oprob = ODEProblem(rn, u0, (0.0, 10000.0), ps; structural_simplify=true)
    sol = solve(oprob, Tsit5(); abstol=1e-9, reltol=1e-9)
    @test sol[:S][end] ≈ sol.ps[:p]/sol.ps[:d]
    @test sol[:X] .+ 5 ≈ sol.ps[:k] .*sol[:S]
    @test 5*sol[:Y][end] ≈ sol[:S][end] + sol[:X][end]
end

# Tests that various erroneous declarations throw errors.
let
    # Using = instead of ~ (for equation).
    @test_throws Exception @eval @reaction_network begin
        @variables X(t)
        @equations X = 1 - S
        (p,d), 0 <--> S
    end
<<<<<<< HEAD

    # Equation with component undeclared elsewhere.
    @test_throws Exception @eval @reaction_network begin
        @equations X ~ p - S
        (P,D), 0 <--> S
    end

    # Differential equation using a forbidden variable (in the DSL).
    @test_throws Exception @eval @reaction_network begin
        @equations D(π) ~ -1
    end
=======
>>>>>>> 127c49ca
end

# Erroneous `@default_noise_scaling` declaration (other noise scaling tests are mostly in the SDE file).
let
    # Default noise scaling with multiple entries.
    @test_throws Exception @eval @reaction_network begin
        @default_noise_scaling η1 η2
    end
end

### Other DSL Option Tests ###

# test combinatoric_ratelaws DSL option
let
    rn = @reaction_network begin
        @combinatoric_ratelaws false
        (k1,k2), 2A <--> B
        end
    combinatoric_ratelaw = Catalyst.get_combinatoric_ratelaws(rn)
    @test combinatoric_ratelaw == false
    rl = oderatelaw(reactions(rn)[1]; combinatoric_ratelaw)
    @unpack k1, A = rn
    @test isequal(rl, k1*A^2)

    rn2 = @reaction_network begin
        @combinatoric_ratelaws true
        (k1,k2), 2A <--> B
        end
    combinatoric_ratelaw = Catalyst.get_combinatoric_ratelaws(rn2)
    @test combinatoric_ratelaw == true
    rl = oderatelaw(reactions(rn2)[1]; combinatoric_ratelaw)
    @unpack k1, A = rn2
    @test isequal(rl, k1*A^2/2)

    crl = false
    rn3 = @reaction_network begin
        @combinatoric_ratelaws $crl
        (k1,k2), 2A <--> B
        end
    combinatoric_ratelaw = Catalyst.get_combinatoric_ratelaws(rn3)
    @test combinatoric_ratelaw == crl
    rl = oderatelaw(reactions(rn3)[1]; combinatoric_ratelaw)
    @unpack k1, A = rn3
    @test isequal(rl, k1*A^2)
end

# Test whether user-defined functions are properly expanded in equations.
let
    f(A, t) = 2*A*t

    # Test user-defined function
    rn = @reaction_network begin
        @equations D(A) ~ f(A, t)
    end
    @test length(equations(rn)) == 1
    @test equations(rn)[1] isa Equation
    @species A(t)
    @test isequal(equations(rn)[1], D(A) ~ 2*A*t)


    # Test whether expansion happens properly for unregistered/registered functions.
    hill_unregistered(A, v, K, n) = v*(A^n) / (A^n + K^n)
    rn2 = @reaction_network begin
        @parameters v K n
        @equations D(A) ~ hill_unregistered(A, v, K, n)
    end
    @test length(equations(rn2)) == 1
    @test equations(rn2)[1] isa Equation
    @parameters v K n
    @test isequal(equations(rn2)[1], D(A) ~ v*(A^n) / (A^n + K^n))

    hill2(A, v, K, n) = v*(A^n) / (A^n + K^n)
    @register_symbolic hill2(A, v, K, n)
    # Registered symbolic function should not expand.
    rn2r = @reaction_network begin
        @parameters v K n
        @equations D(A) ~ hill2(A, v, K, n)
    end
    @test length(equations(rn2r)) == 1
    @test equations(rn2r)[1] isa Equation
    @parameters v K n
    @test isequal(equations(rn2r)[1], D(A) ~ hill2(A, v, K, n))


    rn3 = @reaction_network begin
        @species Iapp(t)
        @equations begin
            D(A) ~ Iapp
            Iapp ~ f(A,t)
        end
    end
    @test length(equations(rn3)) == 2
    @test equations(rn3)[1] isa Equation
    @test equations(rn3)[2] isa Equation
    @variables Iapp(t)
    @test isequal(equations(rn3)[1], D(A) ~ Iapp)
    @test isequal(equations(rn3)[2], Iapp ~ 2*A*t)

    # Test whether the DSL and symbolic ways of creating the network generate the same system
    @species Iapp(t) A(t)
    eq = [D(A) ~ Iapp, Iapp ~ f(A, t)]
    @named rn3_sym = ReactionSystem(eq, t)
    rn3_sym = complete(rn3_sym)
    @test isequivalent(rn3, rn3_sym)


    # Test more complicated expression involving both registered function and a user-defined function.
    g(A, K, n) = A^n + K^n
    rn4 = @reaction_network begin
        @parameters v K n
        @equations D(A) ~ hill(A, v, K, n)*g(A, K, n)
    end
    @test length(equations(rn4)) == 1
    @test equations(rn4)[1] isa Equation
    @parameters v n
    @test isequal(Catalyst.expand_registered_functions(equations(rn4)[1]), D(A) ~ v*(A^n))
end

### test that @no_infer properly throws errors when undeclared variables are written ###

import Catalyst: UndeclaredSymbolicError
let
    # Test error when species are inferred
    @test_throws UndeclaredSymbolicError @macroexpand @reaction_network begin
        @require_declaration
        @parameters k
        k, A --> B
    end
    @test_nowarn @macroexpand @reaction_network begin
        @require_declaration
        @species A(t) B(t)
        @parameters k
        k, A --> B
    end

    # Test error when a parameter in rate is inferred
    @test_throws UndeclaredSymbolicError @macroexpand @reaction_network begin
        @require_declaration
        @species A(t) B(t)
        @parameters k
        k*n, A --> B
    end
    @test_nowarn @macroexpand @reaction_network begin
        @require_declaration
        @parameters n k
        @species A(t) B(t)
        k*n, A --> B
    end

    # Test error when a parameter in stoichiometry is inferred
    @test_throws UndeclaredSymbolicError @macroexpand @reaction_network begin
        @require_declaration
        @parameters k
        @species A(t) B(t)
        k, n*A --> B
    end
    @test_nowarn @macroexpand @reaction_network begin
        @require_declaration
        @parameters k n
        @species A(t) B(t)
        k, n*A --> B
    end

    # Test error when a variable in an equation is inferred
    @test_throws UndeclaredSymbolicError @macroexpand @reaction_network begin
        @require_declaration
        @equations V ~ V^2 + 2
    end
    @test_nowarn @macroexpand @reaction_network begin
        @require_declaration
        @variables V(t)
        @equations V ~ V^2 + 2
    end

    # Test error when a variable in an observable is inferred
    @test_throws UndeclaredSymbolicError @macroexpand @reaction_network begin
        @require_declaration
        @variables X1(t)
        @observables X2 ~ X1
    end
    @test_nowarn @macroexpand @reaction_network begin
        @require_declaration
        @variables X1(t) X2(t)
        @observables X2 ~ X1
    end

    # Test when the default differential D is inferred
    @test_throws UndeclaredSymbolicError @macroexpand @reaction_network begin
        @require_declaration
        @variables V(t)
        @equations D(V) ~ 1 - V
    end
    @test_nowarn @macroexpand @reaction_network begin
        @differentials D = Differential(t)
        @variables X1(t) X2(t)
        @observables X2 ~ X1
    end
end<|MERGE_RESOLUTION|>--- conflicted
+++ resolved
@@ -431,29 +431,6 @@
     end
 end
 
-<<<<<<< HEAD
-
-# Tests that duplicate iv/parameter/species/variable names cannot be provided.
-let
-    @test_throws Exception @eval @reaction_network begin
-        @spatial_ivs X
-        @species X(t)
-    end
-    @test_throws Exception @eval @reaction_network begin
-        @parameters X
-        @species X(t)
-    end
-    @test_throws Exception @eval @reaction_network begin
-        @species X(t)
-        @variables X(t)
-    end
-    @test_throws Exception @eval @reaction_network begin
-        @parameters X
-        @variables X(t)
-    end
-end
-
-=======
 # Tests that explicitly declaring a single symbol as several things does not work.
 # Several of these are broken, but note sure how to test broken-ness on `@test_throws false Exception @eval`.
 # Relevant issue: https://github.com/SciML/Catalyst.jl/issues/1173
@@ -521,7 +498,6 @@
         #@compounds begin X(t) ~ 2O end
     #end
 end
->>>>>>> 127c49ca
 
 ### Test Independent Variable Designations ###
 
@@ -1167,20 +1143,11 @@
         @equations X = 1 - S
         (p,d), 0 <--> S
     end
-<<<<<<< HEAD
-
-    # Equation with component undeclared elsewhere.
-    @test_throws Exception @eval @reaction_network begin
-        @equations X ~ p - S
-        (P,D), 0 <--> S
-    end
 
     # Differential equation using a forbidden variable (in the DSL).
     @test_throws Exception @eval @reaction_network begin
         @equations D(π) ~ -1
     end
-=======
->>>>>>> 127c49ca
 end
 
 # Erroneous `@default_noise_scaling` declaration (other noise scaling tests are mostly in the SDE file).
