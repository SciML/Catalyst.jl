#! format: off

### Prepares Tests ###

# Fetch packages.
using Catalyst, ModelingToolkit

# Set creates the `t` independent variable.
t = default_t()

### Naming Tests ###

# Basic name test.
let
    rn = @reaction_network SIR1 begin
        k1, S + I --> 2I
        k2, I --> R
    end
    @test nameof(rn) == :SIR1
end

# Advanced name tests.
let
    @parameters k
    @species A(t)
    rx = Reaction(k, [A], nothing)
    function rntest(rn, name)
        @test ModelingToolkit.nameof(rn) == name
        @test isequal(species(rn)[1], ModelingToolkit.unwrap(A))
        @test isequal(parameters(rn)[1], ModelingToolkit.unwrap(k))
        @test reactions(rn)[1] == rx
    end

    function emptyrntest(rn, name)
        @test ModelingToolkit.nameof(rn) == name
        @test numreactions(rn) == 0
        @test numspecies(rn) == 0
    end

    rn = @reaction_network name begin
        @parameters k
        k, A --> 0
    end
    rntest(rn, :name)

    name = :blah
    rn = @reaction_network $name begin
        @parameters k
        k, A --> 0
    end
    rntest(rn, :blah)

    rn = @reaction_network begin
        @parameters k
        k, A --> 0
    end
    rntest(rn, ModelingToolkit.nameof(rn))

    function makern(; name)
        @reaction_network $name begin
        @parameters k
            k, A --> 0
        end
    end
    @named testnet = makern()
    rntest(testnet, :testnet)

    rn = @reaction_network name
    emptyrntest(rn, :name)

    rn = @reaction_network $name
    emptyrntest(rn, :blah)
end


### Test Interpolation Within the DSL ###


# Declares parameters and species used across the test.
@parameters α k k1 k2
@species A(t) B(t) C(t) D(t)

# Tests basic interpolation cases.
let
    AA = A
    AAA = A^2 + B
    rn = @reaction_network rn begin
        @parameters k
        @species A(t) B(t) C(t) D(t)
        k*$AAA, C --> D
    end
    rn2 = ReactionSystem([Reaction(k*AAA, [C], [D])], t; name=:rn)
    @test rn == rn2

    rn = @reaction_network rn begin
        @parameters k
        @species A(t) C(t) D(t)
        k, $AA + C --> D
    end
    rn2 = ReactionSystem([Reaction(k, [AA,C], [D])], t; name=:rn)
    @test rn == rn2
end
let
    BB = B; A2 = A
    rn = @reaction_network rn begin
        @parameters k1 k2
        (k1,k2), C + $A2 + $BB + $A2 <--> $BB + $BB
    end
    rn2 = ReactionSystem([Reaction(k1, [C, A, B], [B], [1,2,1],[2]),
                        Reaction(k2, [B], [C, A, B], [2], [1,2,1])],
                        t; name=:rn)
    @test rn == rn2
end
let
    AA = A
    kk1 = k^2*A
    kk2 = k1+k2
    rn = @reaction_network rn begin
        @parameters α k k1 k2
        α+$kk1*$kk2*$AA, 2*$AA + B --> $AA
    end
    rn2 = ReactionSystem([Reaction(α+kk1*kk2*AA, [A, B], [A], [2, 1], [1])], t; name=:rn)
    @test rn == rn2
end

# Creates a reaction network using `eval` and internal function.
let
    ex = quote
        (Ka, Depot --> Central)
        (CL / Vc, Central --> 0)
    end
    # Line number nodes aren't ignored so have to be manually removed
    Base.remove_linenums!(ex)
    @test eval(Catalyst.make_reaction_system(ex, QuoteNode(:name))) isa ReactionSystem
end

# Miscellaneous interpolation tests. Unsure what they do here (not related to DSL).
let
    rx = @reaction k*h, A + 2*B --> 3*C + D
    @parameters k h
    @species A(t) B(t) C(t) D(t)
    @test rx == Reaction(k*h,[A,B],[C,D],[1,2],[3,1])

    ex = k*A^2 + B
    V  = A
    rx = @reaction b+$ex, 2*$V + C--> ∅
    @parameters b
    @test rx == Reaction(b+ex, [A,C], nothing, [2,1], nothing)
end

### Tests Reaction Metadata ###

# Tests construction for various types of reaction metadata.
# Tests reaction metadata accessor functions.
let
    # Creates reactions directly.
    t = default_t()
    @parameters k η
    @species X(t) X2(t)

    metadata1 = [:noise_scaling => η]
    r1 = Reaction(k, [X], [X2], [2], [1]; metadata=metadata1)

    metadata2 = Pair{Symbol,Any}[]
    push!(metadata2, :md_1 => 1.0)
    push!(metadata2, :md_2 => false)
    push!(metadata2, :md_3 => "Hello world")
    push!(metadata2, :md_4 => :sym)
    push!(metadata2, :md_5 => X + X2^k -1)
    push!(metadata2, :md_6 => (0.1, 2.0))
    r2 = Reaction(k, [X], [X2], [2], [1]; metadata=metadata2)

    metadata3 = Pair{Symbol,Any}[]
    r3 = Reaction(k, [X], [X2], [2], [1]; metadata=metadata3)

    # Creates reactions using DSL.
    rs = @reaction_network begin
        @parameters η
        k, 2X --> X2, [noise_scaling=η]
        k, 2X --> X2, [md_1=1.0, md_2=false, md_3="Hello world", md_4=:sym, md_5=X+X2^k-1, md_6=(0.1,2.0)]
        k, 2X --> X2
    end

    # Checks DSL reactions are correct.
    rxs = reactions(rs)
    @test isequal([r1, r2, r3], rxs)
    @test isequal(Catalyst.getmetadata_dict(r1), Catalyst.getmetadata_dict(rxs[1]))
    @test isequal(Catalyst.getmetadata_dict(r2), Catalyst.getmetadata_dict(rxs[2]))
    @test isequal(Catalyst.getmetadata_dict(r3), Catalyst.getmetadata_dict(rxs[3]))

    # Checks that accessor functions works on the DSL.
    @test Catalyst.hasmetadata(rxs[1], :noise_scaling)
    @test !Catalyst.hasmetadata(rxs[1], :md_1)
    @test !Catalyst.hasmetadata(rxs[2], :noise_scaling)
    @test Catalyst.hasmetadata(rxs[2], :md_1)
    @test !Catalyst.hasmetadata(rxs[3], :noise_scaling)
    @test !Catalyst.hasmetadata(rxs[3], :md_1)

    @test isequal(Catalyst.getmetadata(rxs[1], :noise_scaling), η)
    @test isequal(Catalyst.getmetadata(rxs[2], :md_1), 1.0)

    # Test that metadata works for @reaction macro.
    rx1 = @reaction k, 2X --> X2, [noise_scaling=$η]
    rx2 = @reaction k, 2X --> X2, [md_1=1.0, md_2=false, md_3="Hello world", md_4=:sym, md_5=X+X2^k-1, md_6=(0.1,2.0)]
    rx3 = @reaction k, 2X --> X2

    @test isequal([rx1, rx2, rx3], rxs)
    @test isequal(Catalyst.getmetadata_dict(rx1), Catalyst.getmetadata_dict(rxs[1]))
    @test isequal(Catalyst.getmetadata_dict(rx2), Catalyst.getmetadata_dict(rxs[2]))
    @test isequal(Catalyst.getmetadata_dict(rx3), Catalyst.getmetadata_dict(rxs[3]))
end

# Checks that repeated metadata throws errors.
<<<<<<< HEAD
let 
    @test_throws Exception @eval @reaction k, 0 --> X, [md1=1.0, md1=2.0] 
    @test_throws Exception @eval @reaction_network begin
        k, 0 --> X, [md1=1.0, md1=1.0] 
    end 
=======
let
    @test_throws LoadError @eval @reaction k, 0 --> X, [md1=1.0, md1=2.0]
    @test_throws LoadError @eval @reaction_network begin
        k, 0 --> X, [md1=1.0, md1=1.0]
    end
>>>>>>> df6befde
end

# Tests for nested metadata.
let
    rn1 = @reaction_network reactions begin
        k1, X1 --> Y1, [md1=1.0,md2=2.0]
        k2, X2 --> Y2, [md1=0.0]
        k3, X3 --> Y3, [md3="Hello world"]
        k, X4 --> Y4, [md4=:sym]
        k, X5 --> Y5, [md4=:sym]
        k6, X6 --> Y6, [md6=0.0]
        k6, Y6 --> X6, [md6=2.0]
        k7, X7 --> Y7, [md7="Hi"]
        k7, X7 --> Y8, [md7="Hi"]
        k8, Y7 --> X7, [md7="Hello"]
        k8, Y8 --> X7, [md7="Hi",md8="Yo"]
    end

    rn2 = @reaction_network reactions begin
        (k1,k2,k3), (X1,X2,X3) --> (Y1,Y2,Y3), ([md1=1.0,md2=2.0],[md1=0.0],[md3="Hello world"])
        k, (X4,X5) --> (Y4,Y5), [md4=:sym]
        (k6, k6), X6 <--> Y6, ([md6=0.0],[md6=2.0])
        (k7,k8), X7 <--> (Y7,Y8), ([md7="Hi"],([md7="Hello"],[md7="Hi",md8="Yo"]))
    end

    @test isequal(rn1, rn2)
end

# Tests that `only_use_rate` option works.
let
    rn1 = @reaction_network reactions begin
        k1*X1, X1 + 2Y1 --> Z1
        k2, 4X2 => Z2 + W3
        k3 + X3, Y3 --> Z3
        2*k4 + X4*Y4, 2X2 + 2Y4 => Z4
        k5, 3X5 --> Z5, [unnecessary_metadata=[1,2,3]]
        k6, X6 => Z6, [unnecessary_metadata=true]
    end

    rn2 = @reaction_network reactions begin
        k1*X1, X1 + 2Y1 --> Z1, [only_use_rate=false]
        k2, 4X2 --> Z2 + W3, [only_use_rate=true]
        k3 + X3, Y3 --> Z3
        2*k4 + X4*Y4, 2X2 + 2Y4 --> Z4, [only_use_rate=true]
        k5, 3X5 --> Z5, [only_use_rate=false, unnecessary_metadata=[1,2,3]]
        k6, X6 --> Z6, [only_use_rate=true, unnecessary_metadata=true]
    end

    @test isequal(rn1,rn2)
end

### Other Tests ###

# Test floating point stoichiometry work.
let
    @parameters k
    @species B(t) C(t) D(t)
    rx1 = Reaction(k,[B,C],[B,D], [2.5,1],[3.5, 2.5])
    rx2 = Reaction(2*k, [B], [D], [1], [2.5])
    rx3 = Reaction(2*k, [B], [D], [2.5], [2])
    @named mixedsys = ReactionSystem([rx1,rx2,rx3],t,[B,C,D],[k])
    mixedsys = complete(mixedsys)
    osys = convert(ODESystem, mixedsys; combinatoric_ratelaws=false)
    rn = @reaction_network mixedsys begin
        @parameters k
        k, 2.5*B + C --> 3.5*B + 2.5*D
        2*k, B --> 2.5*D
        2*k, 2.5*B --> 2*D
    end
    @test rn == mixedsys
end

# Test that variables that appear only in rates and aren't ps
# are categorized as species.
let
    rn = @reaction_network begin
        @parameters k k2 n
        @species A(t) B(t) C(t) D(t) H(t)
        π*k*D*hill(B,k2,B*D*H,n), 3*A  --> 2*C
    end
    @parameters k k2 n
    @species A(t) B(t) C(t) D(t) H(t)
    @test issetequal([A,B,C,D,H], species(rn))
    @test issetequal([k,k2,n], parameters(rn))
end

# Test species have the right metadata via the DSL.
let
    rn = @reaction_network begin
        k, 2*A + B --> C
    end
    @test issetequal(unknowns(rn), species(rn))
    @test all(isspecies, species(rn))

    rn2 = @reaction_network begin
        @species A(t) = 1 B(t) = 2 [isbcspecies = true]
        k, A + 2*B --> 2*B
    end
    @unpack A,B = rn2
    D = default_time_deriv()
    eq = D(B) ~ -B
    @named osys = ODESystem([eq], t)
    @named rn2 = extend(osys, rn2)
    rn2 = complete(rn2)
    @test issetequal(unknowns(rn2), species(rn2))
    @test all(isspecies, species(rn))
    @test Catalyst.isbc(ModelingToolkit.value(B))
    @test Catalyst.isbc(ModelingToolkit.value(A)) == false
    osys2 = complete(convert(ODESystem, rn2))
    @test issetequal(unknowns(osys2), unknowns(rn2))
    @test length(equations(osys2)) == 2
end

# Array variables test.
let
    rn = @reaction_network arrtest begin
        @parameters k[1:2] a
        @variables (V(t))[1:2] W(t)
        @species (X(t))[1:2] Y(t)
        k[1]*a+k[2], X[1] + V[1]*X[2] --> V[2]*W*Y + B*C
    end

    @parameters k[1:3] a B
    @variables (V(t))[1:2] W(t)
    @species (X(t))[1:2] Y(t) C(t)
    rx = Reaction(k[1]*a+k[2], [X[1], X[2]], [Y, C], [1, V[1]], [V[2] * W, B])
    @named arrtest = ReactionSystem([rx], t)
    arrtest == rn
end<|MERGE_RESOLUTION|>--- conflicted
+++ resolved
@@ -211,19 +211,11 @@
 end
 
 # Checks that repeated metadata throws errors.
-<<<<<<< HEAD
 let 
     @test_throws Exception @eval @reaction k, 0 --> X, [md1=1.0, md1=2.0] 
     @test_throws Exception @eval @reaction_network begin
         k, 0 --> X, [md1=1.0, md1=1.0] 
     end 
-=======
-let
-    @test_throws LoadError @eval @reaction k, 0 --> X, [md1=1.0, md1=2.0]
-    @test_throws LoadError @eval @reaction_network begin
-        k, 0 --> X, [md1=1.0, md1=1.0]
-    end
->>>>>>> df6befde
 end
 
 # Tests for nested metadata.
