--- conflicted
+++ resolved
@@ -1038,7 +1038,6 @@
     @test length(continuous_events(sys)) == 1
 end
 
-<<<<<<< HEAD
 let
     t = default_t()
     D = default_time_deriv()
@@ -1092,15 +1091,6 @@
     odes = union(eqs, [D(A) ~ 0, D(B) ~ -λ*A*B, D(C) ~ 0])
     @test issetequal(odes, odeeqs(sys))
     @test length(continuous_events(sys)) == 1
-=======
-    rn = @reaction_network begin
-        k, 0 --> A
-    end
-    jinput = JumpInputs(rn, [:A => 0], (0.0, 10.0), [:k => .5])
-    @test jinput.prob isa DiscreteProblem
-    jprob = JumpProblem(jinput; rng)
-    sol = solve(jprob)
-    @test sol(10.0; idxs = :A) > 0
 end
 
 # tests of isequivalent
@@ -1152,5 +1142,4 @@
 
     # Check equivalence
     @test Catalyst.isequivalent(rs1, rs2)
->>>>>>> 56b17a46
 end