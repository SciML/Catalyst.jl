--- conflicted
+++ resolved
@@ -10,7 +10,6 @@
 ### Run Tests ###
 @time begin
 
-<<<<<<< HEAD
     # Tests the `ReactionSystem` structure and its properties.
     @time @safetestset "Reaction Structure" begin include("reactionsystem_core/reaction.jl") end
     @time @safetestset "ReactionSystem Structure" begin include("reactionsystem_core/reactionsystem.jl") end
@@ -18,25 +17,8 @@
     @time @safetestset "Symbolic Stoichiometry" begin include("reactionsystem_core/symbolic_stoichiometry.jl") end
     @time @safetestset "Parameter Type Designation" begin include("reactionsystem_core/parameter_type_designation.jl") end
     @time @safetestset "Custom CRN Functions" begin include("reactionsystem_core/custom_crn_functions.jl") end
-    # @time @safetestset "Coupled CRN/Equation Systems" begin include("reactionsystem_core/coupled_equation_crn_systems.jl") end
+    @time @safetestset "Coupled CRN/Equation Systems" begin include("reactionsystem_core/coupled_equation_crn_systems.jl") end
     @time @safetestset "Events" begin include("reactionsystem_core/events.jl") end
-=======
-    #if GROUP == "All" || GROUP == "ModelCreation"
-        # Tests the `ReactionSystem` structure and its properties.
-        @time @safetestset "Reaction Structure" begin include("reactionsystem_core/reaction.jl") end
-        @time @safetestset "ReactionSystem Structure" begin include("reactionsystem_core/reactionsystem.jl") end
-        @time @safetestset "Higher Order Reactions" begin include("reactionsystem_core/higher_order_reactions.jl") end
-        @time @safetestset "Symbolic Stoichiometry" begin include("reactionsystem_core/symbolic_stoichiometry.jl") end
-        @time @safetestset "Parameter Type Designation" begin include("reactionsystem_core/parameter_type_designation.jl") end
-        @time @safetestset "Custom CRN Functions" begin include("reactionsystem_core/custom_crn_functions.jl") end
-        @time @safetestset "Coupled CRN/Equation Systems" begin include("reactionsystem_core/coupled_equation_crn_systems.jl") end
-        @time @safetestset "Events" begin include("reactionsystem_core/events.jl") end
-    
-        # Tests model creation via the @reaction_network DSL.
-        @time @safetestset "DSL Basic Model Construction" begin include("dsl/dsl_basic_model_construction.jl") end
-        @time @safetestset "DSL Advanced Model Construction" begin include("dsl/dsl_advanced_model_construction.jl") end
-        @time @safetestset "DSL Options" begin include("dsl/dsl_options.jl") end
->>>>>>> ea2175c9
 
     # Tests model creation via the @reaction_network DSL.
     @time @safetestset "DSL Basic Model Construction" begin include("dsl/dsl_basic_model_construction.jl") end
@@ -75,7 +57,6 @@
     @time @safetestset "ODE Lattice Systems Simulations" begin include("spatial_modelling/lattice_reaction_systems_ODEs.jl") end
     @time @safetestset "Jump Lattice Systems Simulations" begin include("spatial_reaction_systems/lattice_reaction_systems_jumps.jl") end
 
-<<<<<<< HEAD
     # Tests network visualisation.
     @time @safetestset "Latexify" begin include("visualisation/latexify.jl") end
     # Disable on Macs as can't install GraphViz via jll
@@ -83,16 +64,9 @@
         @time @safetestset "Graphs Visualisations" begin include("visualisation/graphs.jl") end
     end
 
-    # Tests extensions.
-    # @time @safetestset "BifurcationKit Extension" begin include("extensions/bifurcation_kit.jl") end
-    # @time @safetestset "HomotopyContinuation Extension" begin include("extensions/homotopy_continuation.jl") end
-    # @time @safetestset "Structural Identifiability Extension" begin include("extensions/structural_identifiability.jl") end
-=======
-        # Tests extensions.
-        @time @safetestset "BifurcationKit Extension" begin include("extensions/bifurcation_kit.jl") end
-        @time @safetestset "HomotopyContinuation Extension" begin include("extensions/homotopy_continuation.jl") end
-        @time @safetestset "Structural Identifiability Extension" begin include("extensions/structural_identifiability.jl") end
-    #end
->>>>>>> ea2175c9
+    Tests extensions.
+    @time @safetestset "BifurcationKit Extension" begin include("extensions/bifurcation_kit.jl") end
+    @time @safetestset "HomotopyContinuation Extension" begin include("extensions/homotopy_continuation.jl") end
+    @time @safetestset "Structural Identifiability Extension" begin include("extensions/structural_identifiability.jl") end
 
 end # @time