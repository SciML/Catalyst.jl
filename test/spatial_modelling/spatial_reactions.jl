### Preparations ###

# Fetch packages.
using Catalyst, Test


### TransportReaction Creation Tests ###

# Tests TransportReaction with non-trivial rate.
let
    rs = @reaction_network begin
        @parameters dV dE [edgeparameter=true]
        (p,1), 0 <--> X
    end
    @unpack dV, dE, X = rs

    tr = TransportReaction(dV*dE, X)
    @test isequal(tr.rate, dV*dE)
end

<<<<<<< HEAD
=======
# Tests transport_reactions function for creating TransportReactions.
let
    rs = @reaction_network begin
        @parameters d
        (p,1), 0 <--> X
    end
    @unpack d, X = rs
    trs = TransportReactions([(d, X), (d, X)])
    @test isequal(trs[1], trs[2])
end

>>>>>>> e234a40d
# Test reactions with constants in rate.
let
    t = default_t()
    @species X(t) Y(t)

    tr_1 = TransportReaction(1.5, X)
    tr_1_macro = @transport_reaction 1.5 X
    @test isequal(tr_1.rate, tr_1_macro.rate)
    @test isequal(tr_1.species, tr_1_macro.species)

    tr_2 = TransportReaction(π, Y)
    tr_2_macro = @transport_reaction π Y
    @test isequal(tr_2.rate, tr_2_macro.rate)
    @test isequal(tr_2.species, tr_2_macro.species)
end

### Spatial Reactions Getters Correctness ###

# Test case 1.
let
    tr_1 = @transport_reaction dX X
    tr_2 = @transport_reaction dY1*dY2 Y

    # @test ModelingToolkit.getname.(species(tr_1)) == ModelingToolkit.getname.(spatial_species(tr_1)) == [:X] # species(::TransportReaction) currently not supported.
    # @test ModelingToolkit.getname.(species(tr_2)) == ModelingToolkit.getname.(spatial_species(tr_2)) == [:Y]
    @test ModelingToolkit.getname.(spatial_species(tr_1)) == [:X]
    @test ModelingToolkit.getname.(spatial_species(tr_2)) == [:Y]
    @test ModelingToolkit.getname.(parameters(tr_1)) == [:dX]
    @test ModelingToolkit.getname.(parameters(tr_2)) == [:dY1, :dY2]

    # @test issetequal(species(tr_1), [tr_1.species])
    # @test issetequal(species(tr_2), [tr_2.species])
    @test issetequal(spatial_species(tr_1), [tr_1.species])
    @test issetequal(spatial_species(tr_2), [tr_2.species])
end

# Test case 2.
let
    rs = @reaction_network begin
        @species X(t) Y(t)
        @parameters dX dY1 dY2
    end
    @unpack X, Y, dX, dY1, dY2 = rs
    tr_1 = TransportReaction(dX, X)
    tr_2 = TransportReaction(dY1*dY2, Y)
    # @test isequal(species(tr_1), [X])
    # @test isequal(species(tr_1), [X])
    @test issetequal(spatial_species(tr_2), [Y])
    @test issetequal(spatial_species(tr_2), [Y])
    @test issetequal(parameters(tr_1), [dX])
    @test issetequal(parameters(tr_2), [dY1, dY2])
end

### Error Tests ###

# Tests that creation of TransportReaction with non-parameters in rate yield errors.
# Tests that errors are throw even when the rate is highly nested.
let
    t = default_t()
    @species X(t) Y(t)
    @parameters D1 D2 D3
    @test_throws ErrorException TransportReaction(D1 + D2*(D3 + Y), X)
    @test_throws ErrorException TransportReaction(Y, X)
end

### Other Tests ###

# Test Interpolation
# Does not currently work. The 3 tr_macro_ lines generate errors.
let
    rs = @reaction_network begin
        @species X(t) Y(t) Z(t)
        @parameters dX dY1 dY2 dZ
    end
    @unpack X, Y, Z, dX, dY1, dY2, dZ = rs
    rate1 = dX
    rate2 = dY1*dY2
    species3 = Z
    tr_1 = TransportReaction(dX, X)
    tr_2 = TransportReaction(dY1*dY2, Y)
    tr_3 = TransportReaction(dZ, Z)
    tr_macro_1 = @transport_reaction $dX X
    tr_macro_2 = @transport_reaction $(rate2) Y
    @test_broken false
    # tr_macro_3 = @transport_reaction dZ $species3 # Currently does not work, something with meta programming.

    @test isequal(tr_1, tr_macro_1)
    @test isequal(tr_2, tr_macro_2)
    # @test isequal(tr_3, tr_macro_3)
end

# Checks that the `hash` functions work for `TransportReaction`s.
let
    tr1 = @transport_reaction D1 X
    tr2 = @transport_reaction D1 X
    tr3 = @transport_reaction D2 X
    hash(tr1, 0x0000000000000001) == hash(tr2, 0x0000000000000001)
    hash(tr2, 0x0000000000000001) != hash(tr3, 0x0000000000000001)
end<|MERGE_RESOLUTION|>--- conflicted
+++ resolved
@@ -17,21 +17,6 @@
     tr = TransportReaction(dV*dE, X)
     @test isequal(tr.rate, dV*dE)
 end
-
-<<<<<<< HEAD
-=======
-# Tests transport_reactions function for creating TransportReactions.
-let
-    rs = @reaction_network begin
-        @parameters d
-        (p,1), 0 <--> X
-    end
-    @unpack d, X = rs
-    trs = TransportReactions([(d, X), (d, X)])
-    @test isequal(trs[1], trs[2])
-end
-
->>>>>>> e234a40d
 # Test reactions with constants in rate.
 let
     t = default_t()
