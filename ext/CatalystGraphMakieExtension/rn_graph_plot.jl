#############
# Adapted from https://github.com/MakieOrg/GraphMakie.jl/issues/52#issuecomment-1018527479
#############

"""
    MultiGraphWrap{T}

Wrapper intended to allow plotting of multiple edges. This is needed in the following cases: 
- For the species-reaction graph, multiple edges can exist when a reaction depends on some species for its rate, and if that species is produced by the reaction.
- For the complex graph, multiple edges can exist between a pair of nodes if there are multiple reactions between the same complexes. This might include a reversible pair of reactions - we might have three total edges if one reaction is reversible, and we have a separate reaction going from one complex to the other.

`gen_distances` sets the distances between the edges that allows multiple to be visible on the plot at the same time. 
"""
struct MultiGraphWrap{T} <: Graphs.AbstractGraph{T}
   g::SimpleDiGraph{T}
   multiedges::Vector{Graphs.SimpleEdge{T}}
   edgeorder::Vector{Int64}
end

# Create the SimpleDiGraph corresponding to the species and reactions, the species-reaction graph
function MultiGraphWrap(rn::ReactionSystem) 
    srg = species_reaction_graph(rn)
    rateedges = Vector{Graphs.SimpleEdge{Int}}()
    sm = speciesmap(rn); specs = species(rn)

    deps = Set()
    for (i, rx) in enumerate(reactions(rn)) 
        empty!(deps)
        get_variables!(deps, rx.rate, specs)
        if !isempty(deps)
            for spec in deps 
                specidx = sm[spec]
                push!(rateedges, Graphs.SimpleEdge(specidx, i + length(specs)))
            end
        end
    end
    edgelist = vcat(collect(Graphs.edges(srg)), rateedges)
    edgeorder = sortperm(edgelist)
    MultiGraphWrap(srg, rateedges, edgeorder)
end

# Automatically set edge order if not supplied
function MultiGraphWrap(g::SimpleDiGraph{T}, multiedges::Vector{Graphs.SimpleEdge{T}}) where T
    edgelist = vcat(collect(Graphs.edges(g)), multiedges)
    edgeorder = sortperm(edgelist)
    MultiGraphWrap(g, multiedges, edgeorder)
end

Base.eltype(g::MultiGraphWrap) = eltype(g.g)
Graphs.edgetype(g::MultiGraphWrap) = edgetype(g.g)
Graphs.has_edge(g::MultiGraphWrap, s, d) = has_edge(g.g, s, d)
Graphs.has_vertex(g::MultiGraphWrap, i) = has_vertex(g.g, i)
Graphs.inneighbors(g::MultiGraphWrap{T}, i) where T = inneighbors(g.g, i)
Graphs.outneighbors(g::MultiGraphWrap{T}, i) where T = outneighbors(g.g, i)
Graphs.ne(g::MultiGraphWrap) = length(g.multiedges) + length(Graphs.edges(g.g))
Graphs.nv(g::MultiGraphWrap) = nv(g.g)
Graphs.vertices(g::MultiGraphWrap) = vertices(g.g)
Graphs.is_directed(::Type{<:MultiGraphWrap}) = true
Graphs.is_directed(g::MultiGraphWrap) = is_directed(g.g)

function Graphs.edges(g::MultiGraphWrap)
    edgelist = vcat(collect(Graphs.edges(g.g)), g.multiedges)[g.edgeorder]
end

function gen_distances(g::MultiGraphWrap; inc = 0.4) 
    edgelist = edges(g)
    distances = zeros(length(edgelist))
    edgedict = Dict(edgelist[1] => [1])
    for (i, e) in enumerate(@view edgelist[2:end])
        if edgelist[i] != edgelist[i+1]
            edgedict[e] = [i+1]
        else
            push!(edgedict[e], i+1)
        end
    end

    for (edge, inds) in edgedict
        if haskey(edgedict, Edge(dst(edge), src(edge)))
            distances[inds[1]] != 0. && continue
            inds_ = edgedict[Edge(dst(edge), src(edge))]

            len = length(inds) + length(inds_)
            sp = -inc/2*(len-1)
            ep = sp + inc*(len-1)
            dists = collect(sp:inc:ep)
            distances[inds] = dists[1:length(inds)]
            distances[inds_] = -dists[length(inds)+1:end]
        else
            sp = -inc/2*(length(inds)-1)
            ep = sp + inc*(length(inds)-1)
            distances[inds] = collect(sp:inc:ep)
        end
    end
    distances
end

"""
    plot_network(rn::ReactionSystem)

Converts a [`ReactionSystem`](@ref) into a GraphMakie plot of the species reaction graph
(or Petri net representation). Reactions correspond to small green circles, and 
species to blue circles.

Notes:
- Black arrows from species to reactions indicate reactants, and are labelled
  with their input stoichiometry.
- Black arrows from reactions to species indicate products, and are labelled
  with their output stoichiometry.
- Red arrows from species to reactions indicate that species is used within the
  rate expression. For example, in the reaction `k*A, B --> C`, there would be a
  red arrow from `A` to the reaction node. In `k*A, A+B --> C`, there would be
  red and black arrows from `A` to the reaction node.
"""  
function Catalyst.plot_network(rn::ReactionSystem)
    srg = MultiGraphWrap(rn)
    ns = length(species(rn))
    nodecolors = vcat([:skyblue3 for i in 1:ns], 
                      [:green for i in ns+1:nv(srg)])
    ilabels = vcat(map(s -> String(tosymbol(s, escape=false)), species(rn)),
                   fill("", nv(srg.g) - ns))
    nodesizes = vcat([30 for i in 1:ns],
                     [10 for i in ns+1:nv(srg)])

    ssm = substoichmat(rn); psm = prodstoichmat(rn)
    # Get stoichiometry of reaction
    edgelabels = map(Graphs.edges(srg.g)) do e
        string(src(e) > ns ? 
            psm[dst(e), src(e)-ns] :
            ssm[src(e), dst(e)-ns]) 
    end 
    edgecolors = [:black for i in 1:ne(srg)]

    num_e = ne(srg.g)
    for i in 1:length(srg.edgeorder)
        if srg.edgeorder[i] > num_e
            edgecolors[i] = :red
            insert!(edgelabels, i, "")
        end
    end

    graphplot(srg; 
              edge_color = edgecolors,
              elabels = edgelabels,
              elabels_rotation = 0,
              ilabels = ilabels,
              node_color = nodecolors,
              node_size = nodesizes,
              arrow_shift = :end,
              arrow_size = 20,
              curve_distance_usage = true,
              curve_distance = gen_distances(srg),
            )
end

"""
    plot_complexes(rn::ReactionSystem)

    Creates a GraphMakie plot of the [`ReactionComplex`](@ref)s in `rn`. Reactions
    correspond to arrows and reaction complexes to blue circles.

    Notes:
    - Black arrows from complexes to complexes indicate reactions whose rate is a
      parameter or a `Number`. i.e. `k, A --> B`.
    - Red arrows from complexes to complexes indicate reactions whose rate
    depends on species. i.e. `k*C, A --> B` for `C` a species.
"""
function Catalyst.plot_complexes(rn::ReactionSystem)
    img = incidencematgraph(rn); D = incidencemat(rn; sparse=true)
    specs = species(rn); rxs = reactions(rn)
    edgecolors = [:black for i in 1:length(rxs)]
    edgelabels = [repr(rx.rate) for rx in rxs]

    deps = Set()
    edgelist = Vector{Graphs.SimpleEdge{Int}}()
    rows = rowvals(D)
    vals = nonzeros(D)

    # Construct the edge order for reactions.
    for (i, rx) in enumerate(rxs)
        inds = nzrange(D, i)
        val = vals[inds]
        row = rows[inds]
        (sub, prod) = val[1] == -1 ? (row[1], row[2]) : (row[2], row[1])
        push!(edgelist, Graphs.SimpleEdge(sub, prod))

        empty!(deps)
        get_variables!(deps, rx.rate, specs)
        (!isempty(deps)) && (edgecolors[i] = :red)
    end

<<<<<<< HEAD
    graphplot(img; 
             edge_color = edgecolors,
             elabels = edgelabels, 
             ilabels = nodelabels, 
             node_color = :skyblue3,
             elabels_rotation = 0,
             arrow_shift = :end, 
             curve_distance = 0.2
=======
    # Resolve differences between reaction order and edge order in the incidencematgraph.
    rxorder = sortperm(edgelist); edgelist = edgelist[rxorder]
    multiedges = Vector{Graphs.SimpleEdge{Int}}()
    for i in 2:length(edgelist)
        isequal(edgelist[i], edgelist[i-1]) && push!(multiedges, edgelist[i])
    end
    img_ = MultiGraphWrap(img, multiedges)

    graphplot(img_;
              edge_color = edgecolors[rxorder],
              elabels = edgelabels[rxorder], 
              ilabels = complexlabels(rn), 
              node_color = :skyblue3,
              elabels_rotation = 0,
              arrow_shift = :end, 
              curve_distance_usage = true,
              curve_distance = gen_distances(img_)
>>>>>>> 19d9652f
            )
end

function complexelem_tostr(e::Catalyst.ReactionComplexElement, specstrs) 
    if e.speciesstoich == 1
        return "$(specstrs[e.speciesid])"  
    else
        return "$(e.speciesstoich)$(specstrs[e.speciesid])"
    end
end

# Get the strings corresponding to the reaction complexes
function complexlabels(rn::ReactionSystem)
    labels = String[]

    specstrs = map(s -> String(tosymbol(s, escape=false)), species(rn))
    complexes, B = reactioncomplexes(rn)

    for complex in complexes
        if isempty(complex) 
            push!(labels, "∅")
        elseif length(complex) == 1
            push!(labels, complexelem_tostr(complex[1], specstrs))
        else
            elems = map(c -> complexelem_tostr(c, specstrs), complex)
            str = reduce((e1, e2) -> *(e1, " + ", e2), @view elems[2:end]; init = elems[1])
            push!(labels, str)
        end
    end
    labels
end<|MERGE_RESOLUTION|>--- conflicted
+++ resolved
@@ -188,16 +188,6 @@
         (!isempty(deps)) && (edgecolors[i] = :red)
     end
 
-<<<<<<< HEAD
-    graphplot(img; 
-             edge_color = edgecolors,
-             elabels = edgelabels, 
-             ilabels = nodelabels, 
-             node_color = :skyblue3,
-             elabels_rotation = 0,
-             arrow_shift = :end, 
-             curve_distance = 0.2
-=======
     # Resolve differences between reaction order and edge order in the incidencematgraph.
     rxorder = sortperm(edgelist); edgelist = edgelist[rxorder]
     multiedges = Vector{Graphs.SimpleEdge{Int}}()
@@ -215,7 +205,6 @@
               arrow_shift = :end, 
               curve_distance_usage = true,
               curve_distance = gen_distances(img_)
->>>>>>> 19d9652f
             )
 end
 
