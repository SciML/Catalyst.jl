--- conflicted
+++ resolved
@@ -9,13 +9,8 @@
         "model_creation/dsl_basics.md",
         "model_creation/dsl_advanced.md",
         #"model_creation/programmatic_CRN_construction.md",
-<<<<<<< HEAD
-        #"model_creation/compositional_modeling.md",
+        "model_creation/compositional_modeling.md",
         "model_creation/constraint_equations.md",
-=======
-        "model_creation/compositional_modeling.md",
-        #"model_creation/constraint_equations.md",
->>>>>>> 940861ef
         # Events.
         "model_creation/parametric_stoichiometry.md",# Distributed parameters, rates, and initial conditions.
         "model_creation/model_file_loading_and_export.md",# Distributed parameters, rates, and initial conditions.
