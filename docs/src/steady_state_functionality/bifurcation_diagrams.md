--- conflicted
+++ resolved
@@ -4,14 +4,8 @@
 
 This tutorial briefly introduces how to use Catalyst with BifurcationKit through basic examples, with BifurcationKit.jl providing [a more extensive documentation](https://bifurcationkit.github.io/BifurcationKitDocs.jl/stable/). Especially for more complicated systems, where careful tuning of algorithm options might be required, reading the BifurcationKit documentation is recommended. Finally, BifurcationKit provides many additional features not described here, including [computation of periodic orbits](@ref bifurcationkit_periodic_orbits), [tracking of bifurcation points along secondary parameters](@ref bifurcationkit_codim2), and [bifurcation computations for PDEs](https://bifurcationkit.github.io/BifurcationKitDocs.jl/dev/tutorials/tutorials/#PDEs:-bifurcations-of-equilibria).
 
-<<<<<<< HEAD
-## [Basic example](@id bifurcation_diagrams_basics)
-For this example, we will use a modified version of the model from Wilhelm (2009)[^2] (which
-demonstrates a bistable switch as the parameter $k1$ is varied). We declare the model using Catalyst:
-=======
 ## [Basic example](@id bifurcation_diagrams_basic_example)
 For this example, we will use a modified version of the [Wilhelm model](@ref basic_CRN_library_wilhelm) (which demonstrates a bistable switch as the parameter $k1$ is varied). We declare the model using Catalyst:
->>>>>>> 732c9352
 ```@example ex1
 using Catalyst
 wilhelm_model = @reaction_network begin
@@ -60,11 +54,7 @@
 ```
 Here, the steady state concentration of $X$ is shown as a function of $k1$'s value. Stable steady states are shown with thick lines, unstable ones with thin lines. The two [fold bifurcation points](https://en.wikipedia.org/wiki/Saddle-node_bifurcation) are marked with "bp".
 
-<<<<<<< HEAD
-## [Additional `ContinuationPar` options](@id bifurcation_diagrams_contpar_option)
-=======
 ## [Additional `ContinuationPar` options](@id bifurcation_diagrams_continuationpar)
->>>>>>> 732c9352
 Most of the options required by the `bifurcationdiagram` function are provided through the `ContinuationPar` structure. For full details, please read the [BifurcationKit documentation](https://bifurcationkit.github.io/BifurcationKitDocs.jl/dev/library/#BifurcationKit.ContinuationPar). However, a few common options, and how they affect the continuation computation, are described here:
 - `p_min` and `p_max`: Set the interval over which the bifurcation diagram is computed (with the continuation stopping if it reaches these bounds).
 - `dsmin` and `dsmax`: The minimum and maximum length of the continuation steps (in the bifurcation parameter's value).
@@ -84,11 +74,7 @@
 (In this case, however, these additional settings have no significant effect on the result)
 
 ## [Bifurcation diagrams with disjoint branches](@id bifurcation_diagrams_disjoint_branches)
-<<<<<<< HEAD
-Let's consider the previous case, but instead compute the bifurcation diagram over the interval $(2.0,15.0)$:
-=======
 Let's consider the previous case, but instead compute the bifurcation diagram over the interval $(8.0,15.0)$:
->>>>>>> 732c9352
 ```@example ex1
 p_span = (8.0, 15.0)
 opts_br = ContinuationPar(p_min = p_span[1], p_max = p_span[2])
@@ -116,13 +102,8 @@
 plot(bif_dia; xguide = bif_par, yguide = plot_var, ylimit = (0.0, 17.0), color = 1)
 ```
 
-<<<<<<< HEAD
-## [Systems with conservation laws](@id bifurcation_diagrams_conservation_laws)
-Some systems are under-determined at steady state, so that for a given parameter set they have an infinite number of possible steady state solutions, preventing bifurcation diagrams from being computed. Similar to when we [compute steady states for fixed parameter values](@ref homotopy_continuation_conservation_laws), we can utilise Catalyst's ability to detect and eliminate conservation laws to resolve this issue. This requires us to provide information of the species concentrations at which we wish to compute the bifurcation diagram (to determine the values of conserved quantities). These are provided to the `BifurcationProblem` using the `u0` argument.
-=======
 ## [Systems with conservation laws](@id bifurcation_diagrams_cons_laws)
 Some systems are under-determined at steady state, so that for a given parameter set they have an infinite number of possible steady state solutions, preventing bifurcation diagrams from being computed. Similar to when we [compute steady states for fixed parameter values](@ref homotopy_continuation_conservation_laws), we can utilise Catalyst's ability to [detect and eliminate conservation laws](@ref conservation_laws) to resolve this issue. This requires us to provide information of the species concentrations at which we wish to compute the bifurcation diagram (to determine the values of conserved quantities). These are provided to the `BifurcationProblem` using the `u0` argument.
->>>>>>> 732c9352
 
 To illustrate this, we will create a simple model of a kinase that is produced and degraded (at rates $p$ and $d$). The kinase facilitates the phosphorylation of a protein ($X$), which is dephosphorylated at a constant rate. For this system, we will compute a bifurcation diagram, showing how the concentration of the phosphorylated protein ($Xp$) depends on the degradation rate of the kinase ($d$). We will set the total amount of protein ($X + Xp$) to $1.0$.
 ```@example ex2
